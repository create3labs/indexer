--- conflicted
+++ resolved
@@ -2,8 +2,6 @@
 
 All notable changes to this project will be documented in this file. See [standard-version](https://github.com/conventional-changelog/standard-version) for commit guidelines.
 
-<<<<<<< HEAD
-=======
 ### 5.15.6 (2022-04-08)
 
 ### 5.15.5 (2022-04-08)
@@ -14,7 +12,6 @@
 
 ### 5.15.2 (2022-04-08)
 
->>>>>>> 1f278d63
 ### 5.15.1 (2022-04-08)
 
 ## 5.15.0 (2022-04-07)
