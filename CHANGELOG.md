# Changelog

All notable changes to this project will be documented in this file. See [standard-version](https://github.com/conventional-changelog/standard-version) for commit guidelines.

<<<<<<< HEAD
=======
### 5.81.1 (2022-05-25)

## 5.81.0 (2022-05-25)


### Features

* update url ([80f2cb3](https://github.com/reservoirprotocol/indexer-v3/commit/80f2cb3f1392818f73488dd6f358da6be191a208))

### 5.80.13 (2022-05-25)

### 5.80.12 (2022-05-25)

### 5.80.11 (2022-05-25)

### 5.80.10 (2022-05-24)

>>>>>>> 7753185c
### 5.80.9 (2022-05-24)

### 5.80.8 (2022-05-24)

### 5.80.7 (2022-05-24)

### 5.80.6 (2022-05-24)

### 5.80.5 (2022-05-24)

### 5.80.4 (2022-05-24)

### 5.80.3 (2022-05-24)

### 5.80.2 (2022-05-23)

### 5.80.1 (2022-05-23)

## 5.80.0 (2022-05-23)


### Features

* add log index and batch index to sales / bulk sales / transfers ([ad2bf3c](https://github.com/reservoirprotocol/indexer-v3/commit/ad2bf3c49d7b01b11801767feef8757325f93763))

### 5.79.1 (2022-05-23)

## 5.79.0 (2022-05-23)


### Features

* cache on user tokens ([66b44f1](https://github.com/reservoirprotocol/indexer-v3/commit/66b44f10b459947e9868225908867cb1edd22e5d))

### 5.78.9 (2022-05-22)

### 5.78.8 (2022-05-22)

### 5.78.7 (2022-05-22)

### 5.78.6 (2022-05-22)

### 5.78.5 (2022-05-22)

### 5.78.4 (2022-05-22)


### Bug Fixes

* order invalidation sql ([95a6d6b](https://github.com/reservoirprotocol/indexer-v3/commit/95a6d6bb69b852bc14925b39f867b9243747f384))

### 5.78.3 (2022-05-21)

### 5.78.2 (2022-05-21)

### 5.78.1 (2022-05-21)

## 5.78.0 (2022-05-20)


### Features

* prioritize single token refresh ([6203ddd](https://github.com/reservoirprotocol/indexer-v3/commit/6203ddd862e9a49ad071d9011cadef8cbc8b8e30))

## 5.77.0 (2022-05-20)


### Features

* fix collection filter for user tokens ([8a847ab](https://github.com/reservoirprotocol/indexer-v3/commit/8a847ab8bf18c7ab27334ef0814e24e57b2d9848))

## 5.76.0 (2022-05-20)


### Features

* allow remove from community ([8cafecb](https://github.com/reservoirprotocol/indexer-v3/commit/8cafecb30353f1809d84da6f0d9a623e25e0ac85))

### 5.75.4 (2022-05-20)

### 5.75.3 (2022-05-20)

### 5.75.2 (2022-05-20)


### Bug Fixes

* allow owner to be null in the tokens api ([5072be0](https://github.com/reservoirprotocol/indexer-v3/commit/5072be0c731c299bd41bc7b05b0351474b289029))

### 5.75.1 (2022-05-20)

## 5.75.0 (2022-05-20)


### Features

* lower rate limit ([b41fd03](https://github.com/reservoirprotocol/indexer-v3/commit/b41fd03abe6a1f53cd943d4feebf2c1bda48818c))

### 5.74.1 (2022-05-20)

## 5.74.0 (2022-05-20)


### Features

* lower rate limit ([715e6ae](https://github.com/reservoirprotocol/indexer-v3/commit/715e6ae9cd058f48d11ce65ba5b38f913d60ccb2))

## 5.73.0 (2022-05-19)


### Features

* stop full collections tokens refresh ([3c3aeb6](https://github.com/reservoirprotocol/indexer-v3/commit/3c3aeb67f0f6651ce94aa85ce69994075389da1f))

## 5.72.0 (2022-05-19)


### Features

* update limit on large collections refresh ([6644f4a](https://github.com/reservoirprotocol/indexer-v3/commit/6644f4a8e70321882854b19c985a0c456604d109))

## 5.71.0 (2022-05-19)


### Features

* added owner to tokens API ([4fd86d1](https://github.com/reservoirprotocol/indexer-v3/commit/4fd86d12083b4a0b90803e69120e484296397681))

### 5.70.3 (2022-05-19)

### 5.70.2 (2022-05-19)

### 5.70.1 (2022-05-19)

## 5.70.0 (2022-05-19)


### Features

* check for returned code ([087012a](https://github.com/reservoirprotocol/indexer-v3/commit/087012afdd1c3e191db0bd84e26efacda7a1b195))

### 5.69.2 (2022-05-19)

### 5.69.1 (2022-05-19)

## 5.69.0 (2022-05-19)


### Features

* sync metadata requests ([98112a9](https://github.com/reservoirprotocol/indexer-v3/commit/98112a936fb86487037da88e5ebe69808205019c))

### 5.68.1 (2022-05-18)

## 5.68.0 (2022-05-18)


### Features

* fix metadata write query ([d4a4021](https://github.com/reservoirprotocol/indexer-v3/commit/d4a40210af13e06d25f73b0862dc59fd0617b42a))

### 5.67.8 (2022-05-18)

### 5.67.7 (2022-05-18)

### 5.67.6 (2022-05-18)

### 5.67.5 (2022-05-18)

### 5.67.4 (2022-05-18)


### Bug Fixes

* skip update when no attributes are present ([1f1633e](https://github.com/reservoirprotocol/indexer-v3/commit/1f1633ee7c6b34ff6b0b6a294d82791a6f44befe))

### 5.67.3 (2022-05-17)

### 5.67.2 (2022-05-17)

### 5.67.1 (2022-05-17)

## 5.67.0 (2022-05-17)


### Features

* fix migration ([e2299e7](https://github.com/reservoirprotocol/indexer-v3/commit/e2299e759546890d8a5487ff86a5a8a1adf927ee))

### 5.66.9 (2022-05-17)

### 5.66.8 (2022-05-16)

### 5.66.7 (2022-05-16)

### 5.66.6 (2022-05-16)

### 5.66.5 (2022-05-16)

### 5.66.4 (2022-05-16)

### 5.66.3 (2022-05-16)


### Bug Fixes

* expose external orderbook error messages ([ceb8c30](https://github.com/reservoirprotocol/indexer-v3/commit/ceb8c30a12682f07166be904c8cd592ae3bbb452))

### 5.66.2 (2022-05-13)

### 5.66.1 (2022-05-13)

## 5.66.0 (2022-05-13)


### Features

* added floorSaleChange to collections API ([abb28db](https://github.com/reservoirprotocol/indexer-v3/commit/abb28dbe5dbc9b555d54804b6d35db06e42de214))

### 5.65.6 (2022-05-13)

### 5.65.5 (2022-05-13)

### 5.65.4 (2022-05-13)

### 5.65.3 (2022-05-13)

### 5.65.2 (2022-05-13)

### 5.65.1 (2022-05-13)

## 5.65.0 (2022-05-12)


### Features

* update attributes/all ([2c15288](https://github.com/reservoirprotocol/indexer-v3/commit/2c15288b87ad9413bb746c9b45f2cc75e75751b8))

### 5.64.9 (2022-05-12)

### 5.64.8 (2022-05-12)

### 5.64.7 (2022-05-12)

### 5.64.6 (2022-05-12)

### 5.64.5 (2022-05-11)

### 5.64.4 (2022-05-11)

### 5.64.3 (2022-05-11)

### 5.64.2 (2022-05-11)

### 5.64.1 (2022-05-11)

## 5.64.0 (2022-05-11)


### Features

* wip ([6839e0a](https://github.com/reservoirprotocol/indexer-v3/commit/6839e0a4e50cd36d47bdb05697fb4df891130fe6))

## 5.63.0 (2022-05-11)


### Features

* added attributes to collection/v2 ([61f651d](https://github.com/reservoirprotocol/indexer-v3/commit/61f651d25ccc0ec8a1adfb5360dbf30844b4ebf5))

### 5.62.1 (2022-05-10)

## 5.62.0 (2022-05-10)


### Features

* update docker compose to use specific versions ([7852274](https://github.com/reservoirprotocol/indexer-v3/commit/7852274efc88a71afcb27f6836d71d5287950fd0))

## 5.61.0 (2022-05-10)


### Features

* reduce arweave relay bulk limit ([32888df](https://github.com/reservoirprotocol/indexer-v3/commit/32888dfc5a978a007de7049aa764a337a5d5882e))

## 5.60.0 (2022-05-10)


### Features

* added allowExitOnIdle ([7eba026](https://github.com/reservoirprotocol/indexer-v3/commit/7eba0263a048e43e711278de3b26e3c04a34c13e))

### 5.59.17 (2022-05-10)

### 5.59.16 (2022-05-10)

### 5.59.15 (2022-05-10)

### 5.59.14 (2022-05-10)

### 5.59.13 (2022-05-10)

### 5.59.12 (2022-05-09)

### 5.59.11 (2022-05-09)

### 5.59.10 (2022-05-09)

### 5.59.9 (2022-05-09)

### 5.59.8 (2022-05-09)


### Bug Fixes

* tokens boostrap continuation handling ([f9e06a3](https://github.com/reservoirprotocol/indexer-v3/commit/f9e06a3b00dfc026dd01ac80edc471801209dfe7))

### 5.59.7 (2022-05-06)

### 5.59.6 (2022-05-06)

### 5.59.5 (2022-05-06)

### 5.59.4 (2022-05-06)

### 5.59.3 (2022-05-06)

### 5.59.2 (2022-05-06)

### 5.59.1 (2022-05-06)

## 5.59.0 (2022-05-06)


### Features

* resync floor value ([590c0be](https://github.com/reservoirprotocol/indexer-v3/commit/590c0be07af5e0acd67833c19bc7c4e4cababd22))

## 5.58.0 (2022-05-06)


### Features

* resync floor value ([5d236d3](https://github.com/reservoirprotocol/indexer-v3/commit/5d236d35bfa6f78235e673a0e8c9efb471712bba))

## 5.57.0 (2022-05-05)


### Features

* case prices to number ([6f5bcc9](https://github.com/reservoirprotocol/indexer-v3/commit/6f5bcc935eee945e66393349425cebdaffcd5301))

## 5.56.0 (2022-05-05)


### Features

* update log ([3f08ce7](https://github.com/reservoirprotocol/indexer-v3/commit/3f08ce72aee3121823b2893a07cb0e82caecbe87))

### 5.55.2 (2022-05-05)

### 5.55.1 (2022-05-05)

## 5.55.0 (2022-05-05)


### Features

* update token refresh ([35a85aa](https://github.com/reservoirprotocol/indexer-v3/commit/35a85aa01aff14b7eb21d11131177aa99bf21a3a))

### 5.54.2 (2022-05-05)

### 5.54.1 (2022-05-05)

## 5.54.0 (2022-05-05)


### Features

* fix explore API ([afdbeb1](https://github.com/reservoirprotocol/indexer-v3/commit/afdbeb17709054a52f08ec891853340cb0f8d887))

### 5.53.5 (2022-05-05)

### 5.53.4 (2022-05-05)

### 5.53.3 (2022-05-05)

### 5.53.2 (2022-05-05)

### 5.53.1 (2022-05-05)

## 5.53.0 (2022-05-05)


### Features

* cache on collection floor ([64af598](https://github.com/reservoirprotocol/indexer-v3/commit/64af598ad1ab4bb0a6bb8982493eeecafd73ae9d))

### 5.52.3 (2022-05-05)

### 5.52.2 (2022-05-05)

### 5.52.1 (2022-05-04)

## 5.52.0 (2022-05-04)


### Features

* resume queue ([84aebef](https://github.com/reservoirprotocol/indexer-v3/commit/84aebef6487d81ee291471e99854ea744c48c638))

## 5.51.0 (2022-05-04)


### Features

* stop queue ([440440a](https://github.com/reservoirprotocol/indexer-v3/commit/440440a64100a7c3bbbce81f6a72704f71622746))

### 5.50.1 (2022-05-04)

## 5.50.0 (2022-05-04)


### Features

* wip ([d75b63b](https://github.com/reservoirprotocol/indexer-v3/commit/d75b63b2859623d8c2673c577aa92bf790fb7c8f))

## 5.49.0 (2022-05-04)


### Features

* wip ([b9e6e26](https://github.com/reservoirprotocol/indexer-v3/commit/b9e6e2614ac6b05675343d9da2e6de1b45e597a4))

### 5.48.8 (2022-05-04)

### 5.48.7 (2022-05-04)

### 5.48.6 (2022-05-04)

### 5.48.5 (2022-05-04)

### 5.48.4 (2022-05-04)

### 5.48.3 (2022-05-04)

### 5.48.2 (2022-05-04)

### 5.48.1 (2022-05-04)

## 5.48.0 (2022-05-04)


### Features

* wip ([f810e9c](https://github.com/reservoirprotocol/indexer-v3/commit/f810e9cfdadeb91ba0748be5c0e9bc35a73a2c8f))

### 5.47.9 (2022-05-04)

### 5.47.8 (2022-05-04)

### 5.47.7 (2022-05-04)

### 5.47.6 (2022-05-04)

### 5.47.5 (2022-05-04)

### 5.47.4 (2022-05-04)

### 5.47.3 (2022-05-04)

### 5.47.2 (2022-05-04)

### 5.47.1 (2022-05-04)

## 5.47.0 (2022-05-04)


### Features

* added attribute/all v2 ([86cea81](https://github.com/reservoirprotocol/indexer-v3/commit/86cea81cf5c3983eb30bbac15e310fee49e58723))

### 5.46.2 (2022-05-03)

### 5.46.1 (2022-05-03)

## 5.46.0 (2022-05-03)


### Features

* resume source resync ([a59c3e8](https://github.com/reservoirprotocol/indexer-v3/commit/a59c3e83c1c65c133eb65248ce1ae41597acb4da))

### 5.45.2 (2022-05-03)

### 5.45.1 (2022-05-03)

## 5.45.0 (2022-05-03)


### Features

* update the backfill queues ([a202da3](https://github.com/reservoirprotocol/indexer-v3/commit/a202da3bb3bcb9b259bb7defdda5b715e61166fe))

## 5.44.0 (2022-05-03)


### Features

* update the backfill queues ([f8ce277](https://github.com/reservoirprotocol/indexer-v3/commit/f8ce277e6b2894d57a6db0c7eb043abc672c910f))

### 5.43.8 (2022-05-03)

### 5.43.7 (2022-05-03)

### 5.43.6 (2022-05-03)

### 5.43.5 (2022-05-03)

### 5.43.4 (2022-05-03)

### 5.43.3 (2022-05-03)

### 5.43.2 (2022-05-02)

### 5.43.1 (2022-05-02)

## 5.43.0 (2022-05-01)


### Features

* stop backfill ([fd6615d](https://github.com/reservoirprotocol/indexer-v3/commit/fd6615db0530baf1cb5f1446ff0718be68f2dba0))

### 5.42.4 (2022-05-01)

### 5.42.3 (2022-04-30)

### 5.42.2 (2022-04-30)

### 5.42.1 (2022-04-29)

## 5.42.0 (2022-04-29)


### Features

* fix backfill ([498061e](https://github.com/reservoirprotocol/indexer-v3/commit/498061e4cac711e49d3f2d42c00466813bd9df6a))

### 5.41.3 (2022-04-29)

### 5.41.2 (2022-04-28)

### 5.41.1 (2022-04-28)

## 5.41.0 (2022-04-28)


### Features

* update backfill ([eb2fb4b](https://github.com/reservoirprotocol/indexer-v3/commit/eb2fb4b81385979329fc29a103e1a8ed78cd50a4))

### 5.40.2 (2022-04-28)

### 5.40.1 (2022-04-28)

## 5.40.0 (2022-04-28)


### Features

* optimize explore v2 query ([f4a96b5](https://github.com/reservoirprotocol/indexer-v3/commit/f4a96b5601e293f47793b9e4ad31884f5008d980))

### 5.39.2 (2022-04-27)

### 5.39.1 (2022-04-27)

## 5.39.0 (2022-04-27)


### Features

* sort user collection by all_time_volume ([222f8d9](https://github.com/reservoirprotocol/indexer-v3/commit/222f8d92b36791590904f8c2ba1c9ee11b1babe8))

### 5.38.3 (2022-04-26)

### 5.38.2 (2022-04-26)

### 5.38.1 (2022-04-26)

## 5.38.0 (2022-04-26)


### Features

* update user collections query ([67cae87](https://github.com/reservoirprotocol/indexer-v3/commit/67cae87b25dd69f621563c36f83b8f123cefd0d8))

## 5.37.0 (2022-04-26)


### Features

* use collection update queue ([ab03442](https://github.com/reservoirprotocol/indexer-v3/commit/ab03442e4bb9d9b48dc9096d4a9fb25afc148c4a))

### 5.36.3 (2022-04-26)

### 5.36.2 (2022-04-26)

### 5.36.1 (2022-04-25)

## 5.36.0 (2022-04-25)


### Features

* update user collections API ([b548c1b](https://github.com/reservoirprotocol/indexer-v3/commit/b548c1b25e03944bf646f920b22829810c5b577f))

## 5.35.0 (2022-04-25)


### Features

* update user collections API ([abd147f](https://github.com/reservoirprotocol/indexer-v3/commit/abd147fb014625731795e74e9f99aa4cd7868d3c))

### 5.34.1 (2022-04-25)

## 5.34.0 (2022-04-25)


### Features

* update user collections API ([b669f69](https://github.com/reservoirprotocol/indexer-v3/commit/b669f6943948404d0257a7a9fbfb418de3c311c1))

## 5.33.0 (2022-04-25)


### Features

* update metadata timeing update ([2b6da7d](https://github.com/reservoirprotocol/indexer-v3/commit/2b6da7dd22ce92f47a06a20a7ea6e36c07284bb3))

## 5.32.0 (2022-04-25)


### Features

* update collection metadata ([5f13334](https://github.com/reservoirprotocol/indexer-v3/commit/5f13334dca2de3d93887427fed3e3acf90da2e8c))

## 5.31.0 (2022-04-24)


### Features

* speed up source resync ([96eebae](https://github.com/reservoirprotocol/indexer-v3/commit/96eebae3a1a1506a1db17c575d317c1954799ab4))

### 5.30.35 (2022-04-24)

### 5.30.34 (2022-04-24)

### 5.30.33 (2022-04-24)

### 5.30.32 (2022-04-23)

### 5.30.31 (2022-04-22)

### 5.30.30 (2022-04-22)

### 5.30.29 (2022-04-22)

### 5.30.28 (2022-04-22)

### 5.30.27 (2022-04-22)

### 5.30.26 (2022-04-22)

### 5.30.25 (2022-04-22)

### 5.30.24 (2022-04-21)

### 5.30.23 (2022-04-21)

### 5.30.22 (2022-04-21)

### 5.30.21 (2022-04-21)

### 5.30.20 (2022-04-21)

### 5.30.19 (2022-04-21)

### 5.30.18 (2022-04-21)

### 5.30.17 (2022-04-20)

### 5.30.16 (2022-04-20)

### 5.30.15 (2022-04-19)

### 5.30.14 (2022-04-19)

### 5.30.13 (2022-04-19)

### 5.30.12 (2022-04-19)

### 5.30.11 (2022-04-19)

### 5.30.10 (2022-04-19)

### 5.30.9 (2022-04-18)

### 5.30.8 (2022-04-18)

### 5.30.7 (2022-04-18)

### 5.30.6 (2022-04-18)

### 5.30.5 (2022-04-18)

### 5.30.4 (2022-04-18)

### 5.30.3 (2022-04-18)

### 5.30.2 (2022-04-18)

### 5.30.1 (2022-04-18)

## 5.30.0 (2022-04-18)


### Features

* add caching to bulk sales ([c734426](https://github.com/reservoirprotocol/indexer-v3/commit/c7344265fbca7fc68ed6d7b2a60774390fceedf7))

## 5.29.0 (2022-04-18)


### Features

* add caching to floor ask v2 ([de24603](https://github.com/reservoirprotocol/indexer-v3/commit/de24603f566c590108d7e72584a1d98861c5f79d))

### 5.28.4 (2022-04-17)

### 5.28.3 (2022-04-17)

### 5.28.2 (2022-04-17)

### 5.28.1 (2022-04-16)


### Bug Fixes

* stop collection refresh ([e6dd4fb](https://github.com/reservoirprotocol/indexer-v3/commit/e6dd4fb8925e97612250a33d9f5acbd22126e1ee))

## 5.28.0 (2022-04-16)


### Features

* get top 50 collections ([0b426bd](https://github.com/reservoirprotocol/indexer-v3/commit/0b426bd3ba98a2eb71a06673eb88848d5eb9a6a2))

## 5.27.0 (2022-04-16)


### Features

* update backoff ([9b146b9](https://github.com/reservoirprotocol/indexer-v3/commit/9b146b9ced4296a3ea5db9ee8be60b45b705243a))

### 5.26.4 (2022-04-15)

### 5.26.3 (2022-04-15)

### 5.26.2 (2022-04-15)

### 5.26.1 (2022-04-15)

## 5.26.0 (2022-04-15)


### Features

* pause queue ([bc347ea](https://github.com/reservoirprotocol/indexer-v3/commit/bc347ea7d0f5369581a2d80153b406d45520facf))

### 5.25.5 (2022-04-15)

### 5.25.4 (2022-04-15)

### 5.25.3 (2022-04-15)

### 5.25.2 (2022-04-14)

### 5.25.1 (2022-04-14)

## 5.25.0 (2022-04-14)


### Features

* resume order source backfill ([56e91bf](https://github.com/reservoirprotocol/indexer-v3/commit/56e91bfe542ccc9ec909f512ddf64cb905d7b6e1))

### 5.24.2 (2022-04-14)

### 5.24.1 (2022-04-14)

## 5.24.0 (2022-04-14)


### Features

* stop order source backfill ([a26c1d7](https://github.com/reservoirprotocol/indexer-v3/commit/a26c1d79c7291959a995d836b34a93bdc335a999))

### 5.23.10 (2022-04-14)

### 5.23.9 (2022-04-14)

### 5.23.8 (2022-04-14)

### 5.23.7 (2022-04-14)

### 5.23.6 (2022-04-14)

### 5.23.5 (2022-04-14)

### 5.23.4 (2022-04-14)

### 5.23.3 (2022-04-13)

### 5.23.2 (2022-04-13)

### 5.23.1 (2022-04-12)

## 5.23.0 (2022-04-12)


### Features

* better locking on metadata queue ([76688e2](https://github.com/reservoirprotocol/indexer-v3/commit/76688e2cf8fe27b9e0882d086574ee23069ce958))

## 5.22.0 (2022-04-12)


### Features

* wip ([819e4ac](https://github.com/reservoirprotocol/indexer-v3/commit/819e4ac0661c6b28c6a918f0e069e165f7563e2f))

### 5.21.2 (2022-04-12)

### 5.21.1 (2022-04-12)

## 5.21.0 (2022-04-11)


### Features

* added script to resync orders source ([07ec3f6](https://github.com/reservoirprotocol/indexer-v3/commit/07ec3f6b1906ef3dcd37816fda39db6eff2d5e72))

### 5.20.2 (2022-04-11)

### 5.20.1 (2022-04-11)

## 5.20.0 (2022-04-11)


### Features

* disable slug resync ([4287492](https://github.com/reservoirprotocol/indexer-v3/commit/428749280ba0115476bd20b1f8e4af079ec2586e))

### 5.19.6 (2022-04-11)

### 5.19.5 (2022-04-11)

### 5.19.4 (2022-04-11)

### 5.19.3 (2022-04-10)

### 5.19.2 (2022-04-09)

### 5.19.1 (2022-04-08)

## 5.19.0 (2022-04-08)


### Features

* added collection slug resync ([0edaa62](https://github.com/reservoirprotocol/indexer-v3/commit/0edaa621a1a94b8e5fcc01ccaa365e272ffb688d))

### 5.18.1 (2022-04-08)

## 5.18.0 (2022-04-08)


### Features

* remove logs ([a625a17](https://github.com/reservoirprotocol/indexer-v3/commit/a625a17f51da88e6d050d6898d5ca3ad126ca802))

### 5.17.7 (2022-04-08)

### 5.17.6 (2022-04-08)

### 5.17.5 (2022-04-08)

### 5.17.4 (2022-04-08)

### 5.17.3 (2022-04-08)

### 5.17.2 (2022-04-08)

### 5.17.1 (2022-04-08)

## 5.17.0 (2022-04-08)


### Features

* update refresh date ([8385ce4](https://github.com/reservoirprotocol/indexer-v3/commit/8385ce4cd141159c0c83fa51d5eec8a5054e9196))

### 5.16.4 (2022-04-08)

### 5.16.3 (2022-04-08)

### 5.16.2 (2022-04-08)

### 5.16.1 (2022-04-08)

## 5.16.0 (2022-04-08)


### Features

* added log ([933041c](https://github.com/reservoirprotocol/indexer-v3/commit/933041cb6dd1c5890c42ca624515c122b3dfe3a7))

### 5.15.6 (2022-04-08)

### 5.15.5 (2022-04-08)

### 5.15.4 (2022-04-08)

### 5.15.3 (2022-04-08)

### 5.15.2 (2022-04-08)

### 5.15.1 (2022-04-08)

## 5.15.0 (2022-04-07)


### Features

* update queue export ([46d1c52](https://github.com/reservoirprotocol/indexer-v3/commit/46d1c52dafeefedd864599bc3240ce6269391801))

### 5.14.4 (2022-04-07)

### 5.14.3 (2022-04-07)

### 5.14.2 (2022-04-07)

### 5.14.1 (2022-04-07)

## 5.14.0 (2022-04-07)


### Features

* fix log ([7087a2f](https://github.com/reservoirprotocol/indexer-v3/commit/7087a2f5342ee925ddbe03f9b6b98cb354c2f42f))

### 5.13.1 (2022-04-07)

## 5.13.0 (2022-04-07)


### Features

* added logs ([f88a28c](https://github.com/reservoirprotocol/indexer-v3/commit/f88a28cbf00b01150ebd9646582dd18b3a0755b7))

### 5.12.1 (2022-04-06)

## 5.12.0 (2022-04-06)


### Features

* add 5s cache to tokens floor route ([ae4a173](https://github.com/reservoirprotocol/indexer-v3/commit/ae4a17390c5cbea7f36b78ea87e72b058f7757f4))

### 5.11.1 (2022-04-06)

## 5.11.0 (2022-04-06)


### Features

* wip ([990be72](https://github.com/reservoirprotocol/indexer-v3/commit/990be7298c2b5e4477c9d596b3ff6c36abc19848))

## 5.10.0 (2022-04-06)


### Features

* wip ([0962345](https://github.com/reservoirprotocol/indexer-v3/commit/096234577e52ffd5937dfdc061f0c43db8204039))

### 5.9.2 (2022-04-06)

### 5.9.1 (2022-04-06)

## 5.9.0 (2022-04-05)


### Features

* remove source from details v1 ([b7cf2fc](https://github.com/reservoirprotocol/indexer-v3/commit/b7cf2fc0d9b4c63e09889cc8a4b37184556b5723))

### 5.8.2 (2022-04-05)

### 5.8.1 (2022-04-05)

## 5.8.0 (2022-04-05)


### Features

* allow to update sources ([c5753b2](https://github.com/reservoirprotocol/indexer-v3/commit/c5753b230218bb7fb25d25e14033bd80cc32bca7))

### 5.7.4 (2022-04-05)

### 5.7.3 (2022-04-05)

### 5.7.2 (2022-04-05)

### 5.7.1 (2022-04-05)

## 5.7.0 (2022-04-05)


### Features

* allow up to 500 owners ([92c2235](https://github.com/reservoirprotocol/indexer-v3/commit/92c2235e1b1c88180e950e4d488437aeb2a3b453))

### 5.6.2 (2022-04-04)

### 5.6.1 (2022-04-04)


### Bug Fixes

* allow empty collection metadata entries ([fed892d](https://github.com/reservoirprotocol/indexer-v3/commit/fed892d42cdf3e85ddc2ed0c813001e7c12e6bee))

## 5.6.0 (2022-04-04)


### Features

* use opensea for metadata ([42b5dd4](https://github.com/reservoirprotocol/indexer-v3/commit/42b5dd4fba0f4f1e71b5f5d1d72c9bd7c09d611d))

### 5.5.3 (2022-04-04)

### 5.5.2 (2022-04-02)


### Bug Fixes

* allow getting up to 50 tokens by id ([42ef098](https://github.com/reservoirprotocol/indexer-v3/commit/42ef098ec0280132bd4f51817a99948b6f5313bc))

### 5.5.1 (2022-04-02)

## 5.5.0 (2022-04-02)


### Features

* disable queue ([bfd04ce](https://github.com/reservoirprotocol/indexer-v3/commit/bfd04ce850e4439bfb0ae297b142b0cb4f8669cd))

## 5.4.0 (2022-04-02)


### Features

* don't mix collections when refreshing data ([#254](https://github.com/reservoirprotocol/indexer-v3/issues/254)) ([e7ec960](https://github.com/reservoirprotocol/indexer-v3/commit/e7ec960101bcbdeca0ebe5100f355f2a7fa137a8))

### 5.3.3 (2022-04-01)


### Bug Fixes

* check token result ([d00118a](https://github.com/reservoirprotocol/indexer-v3/commit/d00118a445693130fca791e6c58340cc7ca9a8b7))

### 5.3.2 (2022-04-01)

### 5.3.1 (2022-03-31)

## 5.3.0 (2022-03-31)


### Features

* support multiple tokens in token/tokens details ([#253](https://github.com/reservoirprotocol/indexer-v3/issues/253)) ([9c0219f](https://github.com/reservoirprotocol/indexer-v3/commit/9c0219fb3b05bb5aad65a9231741bbec30b37d59))

### 5.2.1 (2022-03-29)


### Bug Fixes

* user tokens artblocks ([11cf0f3](https://github.com/reservoirprotocol/indexer-v3/commit/11cf0f3490008ba32e26b95efe262be2c352780e))

## 5.2.0 (2022-03-29)


### Features

* better documentation ([#247](https://github.com/reservoirprotocol/indexer-v3/issues/247)) ([095d705](https://github.com/reservoirprotocol/indexer-v3/commit/095d705055596a559900421314829028e0421cf8))

### 5.1.2 (2022-03-29)

### 5.1.1 (2022-03-29)


### Bug Fixes

* added push to github actions ([4e3ad68](https://github.com/reservoirprotocol/indexer-v3/commit/4e3ad68c7095d988173d4d7116cfd11d26393130))

## 5.1.0 (2022-03-29)


### Features

* add admin api for fixing orphaned blocks ([19670cb](https://github.com/reservoirprotocol/indexer-v3/commit/19670cb2129f8e71193542489698a9a295d35783))
* add attributes static api ([3cc7c61](https://github.com/reservoirprotocol/indexer-v3/commit/3cc7c61cda2ccdf690062c01c51f775e9190b966))
* add back initial token attributes deletion ([75a0e8c](https://github.com/reservoirprotocol/indexer-v3/commit/75a0e8c0df87a2c4be23b2b735aceb8619cf31d6))
* add better index on orders ([ba4d085](https://github.com/reservoirprotocol/indexer-v3/commit/ba4d085c5a5b6472e8df991073607a36720d66dd))
* add better logs ([8a386b8](https://github.com/reservoirprotocol/indexer-v3/commit/8a386b8bb4feab170ced910f0c0080763b5d69dd))
* add exponential retry on calculate daily volume and more error checking ([#238](https://github.com/reservoirprotocol/indexer-v3/issues/238)) ([72e43cc](https://github.com/reservoirprotocol/indexer-v3/commit/72e43cc38c91dab7fa2541ac5a6f0ffaad33e176))
* add index for bulk sales retrieval ([e5dc33c](https://github.com/reservoirprotocol/indexer-v3/commit/e5dc33ca6127af41c32739973a37763042284a8a))
* add new reprice token floor ask event ([a081592](https://github.com/reservoirprotocol/indexer-v3/commit/a081592a7a96fcb1d1ed80b6ab0fe913fdd9c328))
* add origin to the logs ([b877c41](https://github.com/reservoirprotocol/indexer-v3/commit/b877c41cf3324ba3225d17d6007c8285f6304177))
* add priority to admin metadata sync ([#230](https://github.com/reservoirprotocol/indexer-v3/issues/230)) ([e80636c](https://github.com/reservoirprotocol/indexer-v3/commit/e80636c0bab898f94ecdf3a18a7c0e65ad2a68af))
* add public apis to refresh token and collections metadata ([b6279a9](https://github.com/reservoirprotocol/indexer-v3/commit/b6279a99f1a241f3623554cdb6dd4470fdc31c99))
* add public apis to refresh token and collections metadata ([#233](https://github.com/reservoirprotocol/indexer-v3/issues/233)) ([a2283ba](https://github.com/reservoirprotocol/indexer-v3/commit/a2283baab9c151245121c9b61d3221f891a5a57c))
* add sorting on 7 and 30 day volume and return those values in the collections api ([#226](https://github.com/reservoirprotocol/indexer-v3/issues/226)) ([227415e](https://github.com/reservoirprotocol/indexer-v3/commit/227415e2d78bfe858c532fd13c4d3254700bbc70))
* add sorting on 7 and 30 day volume and return those values in the collections api ([#227](https://github.com/reservoirprotocol/indexer-v3/issues/227)) ([3d74acd](https://github.com/reservoirprotocol/indexer-v3/commit/3d74acddb5a3d0426d1c91ea3faa911263082aed))
* add standard version for automatic verion bump and changelog ([6701e78](https://github.com/reservoirprotocol/indexer-v3/commit/6701e78341ce7cbce0a5cc7a22d460c64636d55c))
* add support for attribute and collection orders ([5f6caf6](https://github.com/reservoirprotocol/indexer-v3/commit/5f6caf64f0383f50301efa376f726acb1d2889a6))
* add support for attributes ([6ea8cc9](https://github.com/reservoirprotocol/indexer-v3/commit/6ea8cc91904b00dad7b0f97d2ad0431d9c7e26ff))
* add support for bulk indexing collections ([6411e55](https://github.com/reservoirprotocol/indexer-v3/commit/6411e5568d0114920fc0a2b3c46fd292981c0d70))
* add support for dynamic orders ([fc0867d](https://github.com/reservoirprotocol/indexer-v3/commit/fc0867dba900c5438c95be026945515b0d705e15))
* add support for filtering by attributes in the tokens details api ([eebb755](https://github.com/reservoirprotocol/indexer-v3/commit/eebb755e17629f43e8924902e66bdf842b04adce))
* add support for filtering by source in the tokens details api ([6842743](https://github.com/reservoirprotocol/indexer-v3/commit/68427438d37554296487591f1451ee284bc391dd))
* add support for filtering sales by attributes ([4932092](https://github.com/reservoirprotocol/indexer-v3/commit/4932092a93c7ce40b3278858521032d9154fcbf4))
* add support for fixing orders by contract ([ae2d0f3](https://github.com/reservoirprotocol/indexer-v3/commit/ae2d0f387278949e88281fc82721760e0c1b0fe9))
* add support for token media ([87d6c18](https://github.com/reservoirprotocol/indexer-v3/commit/87d6c180c9ea1dc5723b064c93451718a462fe38))
* added additional logs ([f16986b](https://github.com/reservoirprotocol/indexer-v3/commit/f16986b686622b586ff52940ec87cea6f4875049))
* added new transfers api to support continuation ([1ae586e](https://github.com/reservoirprotocol/indexer-v3/commit/1ae586e745b811bbb6ec73690c95ffc89138b99a))
* added versioning ([e51604a](https://github.com/reservoirprotocol/indexer-v3/commit/e51604a59c6773f2b7ad69aed739dbc2c267fdf9))
* allow filtering collections api by slug ([427fd03](https://github.com/reservoirprotocol/indexer-v3/commit/427fd03e279c0b4ce2ca158abeecd97bc4b34997))
* allow large limit on attribute explore ([6e18052](https://github.com/reservoirprotocol/indexer-v3/commit/6e18052b66a98ce4c3a6830c5f0ca2a929c608e4))
* attach contract information to orders ([d526cc5](https://github.com/reservoirprotocol/indexer-v3/commit/d526cc5e6569e658fb0aa112422f3c5c80ceffec))
* better attribute filtering support on transfers and sales api ([97f13f7](https://github.com/reservoirprotocol/indexer-v3/commit/97f13f77b2fc0253647e4a1a38035fa5246aa2c4))
* better metadata indexing ([ac3c352](https://github.com/reservoirprotocol/indexer-v3/commit/ac3c352ee9d699452ff2b37037e0370a3ca89c61))
* better paging and removal of offset and limit in tokens APIs ([b1ec204](https://github.com/reservoirprotocol/indexer-v3/commit/b1ec204dda2b3974cba82d9f3069f61f0d658882))
* better support for rarible metadata syncing ([22a2f3c](https://github.com/reservoirprotocol/indexer-v3/commit/22a2f3cf00256e80aaa150cf675f95b3f4800fd4))
* cache attributes in the tokens table ([3bda8c7](https://github.com/reservoirprotocol/indexer-v3/commit/3bda8c7991cb07c29824ad3c7bdb293f079a67e7))
* cache attributes in the tokens table ([1ffa7a7](https://github.com/reservoirprotocol/indexer-v3/commit/1ffa7a7b572cbdf382a2aaa3d97b395495563794))
* compare row instead of using concat ([8c8ca18](https://github.com/reservoirprotocol/indexer-v3/commit/8c8ca1884398b247ef3eb50b70cbe7549a729881))
* created v3 sales api ([dabf412](https://github.com/reservoirprotocol/indexer-v3/commit/dabf4129ecaa185057ed807f62ea451dbf52728d))
* denormalize attributes in the token_attributes table ([00378f5](https://github.com/reservoirprotocol/indexer-v3/commit/00378f51db4e48001d27260a32feedbb84a4b95d))
* faster owners api ([e37db91](https://github.com/reservoirprotocol/indexer-v3/commit/e37db91dbde5501b1977255d4d488c674c3fc284))
* improve indexes for orders bids and asks ([f68912a](https://github.com/reservoirprotocol/indexer-v3/commit/f68912a61f8f9a2f245ea73e37aa3f2af29b2ef9))
* improved collection apis ([2692086](https://github.com/reservoirprotocol/indexer-v3/commit/2692086a1f94ef0629ee3c833acedbc7db5fe3b1))
* include sample images in the collections api ([7a3f213](https://github.com/reservoirprotocol/indexer-v3/commit/7a3f213450879ce737220b562c5283988b0bf0b3))
* index the metadata of new tokens ([37c662c](https://github.com/reservoirprotocol/indexer-v3/commit/37c662cb03c9a39719801ba0ccfdcca20f597119))
* integrate attributes api ([6217f20](https://github.com/reservoirprotocol/indexer-v3/commit/6217f209dd0840183c8505dacc6e1f66274645a7))
* integrate attributes into token details api ([3b4399e](https://github.com/reservoirprotocol/indexer-v3/commit/3b4399ee1c0702b5f5d0d03ccc7addd7eb3b0f08))
* integrate collection attributes api ([60f4513](https://github.com/reservoirprotocol/indexer-v3/commit/60f4513401136ce1211cf09c435299767d34d361))
* integrate collection filtering in transfers/sales apis ([6e875ef](https://github.com/reservoirprotocol/indexer-v3/commit/6e875ef787d7368f482beb876099e1cc3381bc08))
* integrate execute buy api ([020bc7a](https://github.com/reservoirprotocol/indexer-v3/commit/020bc7ac8c65ae91b118949a98a32b7f4542b1e1))
* integrate execute cancel api ([786eb5c](https://github.com/reservoirprotocol/indexer-v3/commit/786eb5cf7e9ff26e2f8f6d1b72287af032f336d7))
* integrate execute list api ([118e6a5](https://github.com/reservoirprotocol/indexer-v3/commit/118e6a59826181e39e3bb7a5c880512f1f07c5f0))
* integrate execute sell api ([b6192d0](https://github.com/reservoirprotocol/indexer-v3/commit/b6192d0236b206edf829f5bdac42f69097dd74d5))
* integrate filtering by attributes in the owners api ([0eb2b87](https://github.com/reservoirprotocol/indexer-v3/commit/0eb2b877f6e9cd0e3f26ce52b4b1d9323e0fa7ac))
* integrate filtering by contract or source in the orders all api ([616674c](https://github.com/reservoirprotocol/indexer-v3/commit/616674c7281e2e0672897b5a9b100e597285cceb))
* integrate orders asks and bids apis ([ecde810](https://github.com/reservoirprotocol/indexer-v3/commit/ecde810984ecd370e734540ec3d110908cb468af))
* integrate stats api ([b28ddf5](https://github.com/reservoirprotocol/indexer-v3/commit/b28ddf5fb68a09e2890b54a822fe9c4a6c5a19d3))
* integrate user positions api ([d2c28cb](https://github.com/reservoirprotocol/indexer-v3/commit/d2c28cbd8cc52516e33b29fd4e71ed1df174d7ba))
* Log api calls with api keys for reference and set some defaults when no api key/invalid key are used ([37b0870](https://github.com/reservoirprotocol/indexer-v3/commit/37b08709873346353d62d985560394cdc0eafd81))
* optimize attribute filtering ([1d8dc56](https://github.com/reservoirprotocol/indexer-v3/commit/1d8dc56fdbba2097ab028bffea1dfdd1eba28ea0))
* optional time range and sort direction for token floor ask events API ([849e5ad](https://github.com/reservoirprotocol/indexer-v3/commit/849e5ad335d0cfeec0f27ecd8a9a96f09a5809a4))
* prioritize collection sync api ([fb82929](https://github.com/reservoirprotocol/indexer-v3/commit/fb82929db39374c6121a7f77f1162061cc4537be))
* prioritize low fee sell orders ([e93a76c](https://github.com/reservoirprotocol/indexer-v3/commit/e93a76cc39ec45fc9615ce6ce1d9e0fe8a61da58))
* properly associate orders to their source ([02c5c43](https://github.com/reservoirprotocol/indexer-v3/commit/02c5c430c9fe0787c8ac0c43c01c9c416a48c1ed))
* properly integrate metadata for user positions api ([48d1780](https://github.com/reservoirprotocol/indexer-v3/commit/48d178039712fe53cc3805b82c5d2541ecc428ac))
* remove redundant fields ([86a3dda](https://github.com/reservoirprotocol/indexer-v3/commit/86a3dda5c42165c8962a5a55ca16444334d76f26))
* reorganize API into more logical product categories ([30428df](https://github.com/reservoirprotocol/indexer-v3/commit/30428df18b98a153ac296f659a62564bfc48ec19))
* support building attribute and collections bids ([1384638](https://github.com/reservoirprotocol/indexer-v3/commit/138463823af3933bf7f772ddde98a6d9baab3a0f))
* temporary log keys when posting orders in batch ([4ff07d2](https://github.com/reservoirprotocol/indexer-v3/commit/4ff07d20ce008de72a639ab3a95b421be663ee2c))
* update indexes ([696411c](https://github.com/reservoirprotocol/indexer-v3/commit/696411cb419af1fc26d843cfa7f07e2f158b88dc))
* update user tokens api to sort by top_buy_value ([541288b](https://github.com/reservoirprotocol/indexer-v3/commit/541288b7d73e4a44bd64aaded641d1a0109fbbee))
* update x-deprecated docs ([666f235](https://github.com/reservoirprotocol/indexer-v3/commit/666f2354b3732b5c3aaa9964dc0f0e147bfe4df9))
* use a sample image as the collection icon when missing ([a526bed](https://github.com/reservoirprotocol/indexer-v3/commit/a526bed11cecfa21097fe74d864b649410c658fd))
* use cached tokens attributes ([5144ab5](https://github.com/reservoirprotocol/indexer-v3/commit/5144ab55286c8ac14ec1786e64fe37dd5a596abc))
* use continuation node for pagination ([23066a5](https://github.com/reservoirprotocol/indexer-v3/commit/23066a5cbbd4094f70532f16edd52990bab39c2d))
* use denormalized attributes for filtering ([ad68c2b](https://github.com/reservoirprotocol/indexer-v3/commit/ad68c2b33a33756ec39edd52cdcde2bf640b7f9d))
* v2 sales API ([ad41ff1](https://github.com/reservoirprotocol/indexer-v3/commit/ad41ff1f9a3ea1ae611a1a285e3bd3ee09d7a3ad))
* wip ([bdfd689](https://github.com/reservoirprotocol/indexer-v3/commit/bdfd68975bf39cff74004f02625abd04ea2da426))


### Bug Fixes

* add 2 minutes timeout when indexing metadata ([9912656](https://github.com/reservoirprotocol/indexer-v3/commit/99126568a7b80465cd0bfa54a60bf6d26acfc1b3))
* add missing comma ([da5364c](https://github.com/reservoirprotocol/indexer-v3/commit/da5364c84cd4b5989cae66c353aa11cb5e6728b0))
* add missing parameters when posting to opensea ([fc7dcfb](https://github.com/reservoirprotocol/indexer-v3/commit/fc7dcfb6ce6d7c5c27fd03d6fd30beeb1f43b5b5))
* allow duplicated token metadata write jobs ([8622278](https://github.com/reservoirprotocol/indexer-v3/commit/8622278a07c318b1d509fc30754770193bc82a2a))
* asks and bids apis tweaks ([08a7518](https://github.com/reservoirprotocol/indexer-v3/commit/08a7518df5ddcda508166175b1cfc50473c0e190))
* attribute explore api should sort desc ([70767fb](https://github.com/reservoirprotocol/indexer-v3/commit/70767fbdfbe6ec146cce1b676be76dfee1130fbd))
* change hstore attributes insertion ([5ceda73](https://github.com/reservoirprotocol/indexer-v3/commit/5ceda73c648301febcee43f89a1835e157a7677c))
* change hstore attributes insertion ([d7e45a6](https://github.com/reservoirprotocol/indexer-v3/commit/d7e45a6b07e249164f68d6281e600dbf42e34b65))
* change stats query when filtering by attribute ([b13d4df](https://github.com/reservoirprotocol/indexer-v3/commit/b13d4df72cc45d8317d4f9d07d9e69feb33d0603))
* change to floorAskPrice ([c612798](https://github.com/reservoirprotocol/indexer-v3/commit/c6127981af71ac579eedda463893f43fa6995efc))
* change versions and clean up some code ([077e97f](https://github.com/reservoirprotocol/indexer-v3/commit/077e97fb5e827e5a622fc786e6ebe516cfc5b91e))
* collection entity parsing ([9d31365](https://github.com/reservoirprotocol/indexer-v3/commit/9d313655f2345d7ceb244dd0b92f54454d381b0e))
* contination bug ([#243](https://github.com/reservoirprotocol/indexer-v3/issues/243)) ([f0c5d53](https://github.com/reservoirprotocol/indexer-v3/commit/f0c5d53be623a6a9493a9491db72d6c2cb2c3b51))
* debug ([5173eab](https://github.com/reservoirprotocol/indexer-v3/commit/5173eab03c6dfb250c3c8edf22ac97c3664857e0))
* debug opensea order posting on rinkeby ([ab33d1e](https://github.com/reservoirprotocol/indexer-v3/commit/ab33d1e3065a4529c85010d28793cc931848856b))
* debug rarible full collection indexing ([956f659](https://github.com/reservoirprotocol/indexer-v3/commit/956f659ae899f6959bcaeaa236cd85b5a7fc989d))
* debugging ([c30a9a4](https://github.com/reservoirprotocol/indexer-v3/commit/c30a9a4eb64f0f7eb8a74f7a54b9adbce484f0db))
* debugging ([841ceef](https://github.com/reservoirprotocol/indexer-v3/commit/841ceef559ada0a7777a73f039196fc71b3cba25))
* debugging ([af6eccc](https://github.com/reservoirprotocol/indexer-v3/commit/af6eccc3c5ce91e8564bca8bbf9ab972cdf7a04c))
* debugging ([995fed7](https://github.com/reservoirprotocol/indexer-v3/commit/995fed7f2a6af143c8f03b35984a19a9de8bc7cd))
* default start and end timestamp of the floor ask events api in the code ([f73b033](https://github.com/reservoirprotocol/indexer-v3/commit/f73b0336ba068b1879d53e0943a5f7a523cdfdf7))
* deploy ([dc911ed](https://github.com/reservoirprotocol/indexer-v3/commit/dc911ed73b102fd784a91536cb37af5a3390d520))
* deploy ([18f4ba4](https://github.com/reservoirprotocol/indexer-v3/commit/18f4ba417ddd4e56710a4772120afd73f9c34fcb))
* deploy ([bad4757](https://github.com/reservoirprotocol/indexer-v3/commit/bad4757737e08bd81707c1cd2d0286388c5b2c22))
* deploy ([5cafdbc](https://github.com/reservoirprotocol/indexer-v3/commit/5cafdbc9c1bd6751a7d63d942ed4177c067fb732))
* deploy ([2c8b781](https://github.com/reservoirprotocol/indexer-v3/commit/2c8b78131b1dbff52a058659a831074d9bd76b08))
* do not return any values from query ([c3a2e67](https://github.com/reservoirprotocol/indexer-v3/commit/c3a2e67ea36449a85fbdc68de529f23be3ead635))
* do not return any values from query ([1bc5715](https://github.com/reservoirprotocol/indexer-v3/commit/1bc5715baeec6baf3c57c64de28d2ff30dd1fc59))
* enforce passing the collection together with the attributes ([7e262b6](https://github.com/reservoirprotocol/indexer-v3/commit/7e262b6515dbe11446fada027d44688e7327d73d))
* ensure a single worker fetches metadata ([7590473](https://github.com/reservoirprotocol/indexer-v3/commit/75904738571cdf82c70d06066e24b649998a44ff))
* explicit cast to postgres numeric type ([7fb5573](https://github.com/reservoirprotocol/indexer-v3/commit/7fb557365147f1ce079864f9d649eaae37614cfd))
* handle duplicated collection slugs ([315adb7](https://github.com/reservoirprotocol/indexer-v3/commit/315adb74620e26af0457c254fb419f76da972db5))
* handle duplicated collection slugs ([60f5331](https://github.com/reservoirprotocol/indexer-v3/commit/60f5331b46700d03dbd236272cfc1837e96d0a67))
* handle pre-approvals of common exchanges ([6dd7e48](https://github.com/reservoirprotocol/indexer-v3/commit/6dd7e4881f27c9823f04833e6dc3c47f3569d435))
* increase metadata fetch concurrency ([6aa4a29](https://github.com/reservoirprotocol/indexer-v3/commit/6aa4a29ea79edfbf8314ba28ca54cbd1636bd9fc))
* increase metadata fetch timeout ([ac677c8](https://github.com/reservoirprotocol/indexer-v3/commit/ac677c87ecd6fd47017e5b193bf6c4bafae6f5cb))
* increase payload size limit for admin metadata index api ([687f2a6](https://github.com/reservoirprotocol/indexer-v3/commit/687f2a6f465c8013caf4fddf48719d9cc9f5d27b))
* insert newly minted tokens into corresponding collection-wide token sets ([d7d29e3](https://github.com/reservoirprotocol/indexer-v3/commit/d7d29e3e2757ec034098439367c75b2cc815c6d8))
* make the owner nullable in the tokens details api ([9d3aa0e](https://github.com/reservoirprotocol/indexer-v3/commit/9d3aa0e7c6e333e13277fc19e64f3b554c282fb8))
* merge conflicts ([fe175ab](https://github.com/reservoirprotocol/indexer-v3/commit/fe175ab281e9f47bbde2597740331f253adbfec7))
* optimize get user collections api ([b77e6fa](https://github.com/reservoirprotocol/indexer-v3/commit/b77e6fa5ec9f5fc77d47ee4a6ab570a830063718))
* orders asks and bids api tweaks ([f3644a4](https://github.com/reservoirprotocol/indexer-v3/commit/f3644a4d0cf683f262105ef0d19763f87e82a079))
* proper token set top buy query ([75457ff](https://github.com/reservoirprotocol/indexer-v3/commit/75457fff8766b534eaa3e8798d16a955853458ae))
* proper wyvern payment token detection ([e80d2ec](https://github.com/reservoirprotocol/indexer-v3/commit/e80d2ec5ec6d0c70e8b7b46a06973ea5e8bfb96c))
* properly handle attribute filtering on collection attributes apis ([0e011a4](https://github.com/reservoirprotocol/indexer-v3/commit/0e011a4bc3439476a88515abbd27adef0699f92b))
* properly handle attribute filtering on collection attributes apis ([082516f](https://github.com/reservoirprotocol/indexer-v3/commit/082516ffaf3347549bc1492a39dedbdd541c27c3))
* properly handle inactive orders retrieval ([5e2a942](https://github.com/reservoirprotocol/indexer-v3/commit/5e2a94225dca225030fe1c649fada02ecbf302de))
* properly handle list token sets ([4bb8164](https://github.com/reservoirprotocol/indexer-v3/commit/4bb81646637167a696a4607778f1cc7603012ecc))
* properly handle list token sets with attributes ([4674d84](https://github.com/reservoirprotocol/indexer-v3/commit/4674d844674b535c8597c02f03f2fa3789c80fe3))
* properly handle retrieving null sources ([1187c36](https://github.com/reservoirprotocol/indexer-v3/commit/1187c36a116383b8ef57d934154f917332f4e218))
* redeploy ([6dcdfc8](https://github.com/reservoirprotocol/indexer-v3/commit/6dcdfc82b1804b90e4a0f34a0b7dfac6ebe88255))
* remove concurrency from metadata write queue ([7cfc037](https://github.com/reservoirprotocol/indexer-v3/commit/7cfc03726dcfdc6fbe224d415c72bbdf9be86d39))
* remove debug log ([2904e78](https://github.com/reservoirprotocol/indexer-v3/commit/2904e782c8a6252fda1fc360e2bd242e20d33521))
* remove debug log ([41ffb97](https://github.com/reservoirprotocol/indexer-v3/commit/41ffb977ce9ad80d1cc81d29f24296a800fd1c84))
* remove debug logs ([de32984](https://github.com/reservoirprotocol/indexer-v3/commit/de32984ee4cb53bf2ef94d9245d26b10a70871a0))
* remove initial token attributes deletion and increase concurrency ([e68a441](https://github.com/reservoirprotocol/indexer-v3/commit/e68a441c8adb3096925a79c730a542ccf064ccd3))
* remove join on tokens when fetching collections ([04fb8f8](https://github.com/reservoirprotocol/indexer-v3/commit/04fb8f81f804d9639642a423511ad3fd3e7043ed))
* remove token attributes deletion ([4556b08](https://github.com/reservoirprotocol/indexer-v3/commit/4556b08ad29094d1787f5034bcb9163e1f1703d8))
* repair build ([e6e0b56](https://github.com/reservoirprotocol/indexer-v3/commit/e6e0b56b89536497508a0c6ae2fdc013790acb88))
* revert temporary timeout increase and add improvement idea for updating expired orders ([370dfe0](https://github.com/reservoirprotocol/indexer-v3/commit/370dfe01dda87d36ccc50fa4a3c89bb28b7e7154))
* skip metadata for unknown tokens ([5fe9946](https://github.com/reservoirprotocol/indexer-v3/commit/5fe9946339de2c96841502f38faef39c3b523102))
* skip metadata write jobs with invalid data ([972afba](https://github.com/reservoirprotocol/indexer-v3/commit/972afba0f803e1cd74f0ffb2af061e1624d8518e))
* skip unknown collections ([73ea6a9](https://github.com/reservoirprotocol/indexer-v3/commit/73ea6a97ca693a6416f157ec993699ecab96af78))
* stringify all metadata keys and values before inserting to database ([9006f09](https://github.com/reservoirprotocol/indexer-v3/commit/9006f0948338a8c23f4405832cf95227f331d4bb))
* temporary internal database timeouts increase ([16e3c86](https://github.com/reservoirprotocol/indexer-v3/commit/16e3c8650f9f24403c4b16fa897b145c77a0ba07))
* temporary script for backfilling all orders' contract ([276128c](https://github.com/reservoirprotocol/indexer-v3/commit/276128cf9b70c53728faf3b31fa3d5c85eba41cb))
* testing ([6920c1d](https://github.com/reservoirprotocol/indexer-v3/commit/6920c1d7c2b094b7f524299f1e567dd4a38491f0))
* top sell value from users tokens ([5e159bd](https://github.com/reservoirprotocol/indexer-v3/commit/5e159bd8687d854d342da8e77702537796bf4a08))
* transfer continuation node ([f3a1656](https://github.com/reservoirprotocol/indexer-v3/commit/f3a1656d5299bbfc4e84bcbb8253cb17afd3c5f9))
* tweak attributes all api ([7ed8f06](https://github.com/reservoirprotocol/indexer-v3/commit/7ed8f06a41b2ef6b5b8ce8849af6be56c9b960f7))
* tweak attributes all api ([d6ed9e9](https://github.com/reservoirprotocol/indexer-v3/commit/d6ed9e9b19fc41471b0446e10d1c11665673d68b))
* tweak collection and stats apis ([bb515fe](https://github.com/reservoirprotocol/indexer-v3/commit/bb515fed45ed7a486240d29eed01bcddff12218a))
* tweak collection and stats apis ([889c775](https://github.com/reservoirprotocol/indexer-v3/commit/889c775624d0167980ddb9775557bb1a24547f4a))
* tweaks to the sales and transfers apis ([db520bc](https://github.com/reservoirprotocol/indexer-v3/commit/db520bcf0d21727c9579e5a13621f217249c37e4))
* update api response ([e61206a](https://github.com/reservoirprotocol/indexer-v3/commit/e61206a65d8c4dac5dcbedb76dede7baab1f37cb))
* update collection name ([4861d4d](https://github.com/reservoirprotocol/indexer-v3/commit/4861d4d5747661ab596995827d96106f8f3f2e5d))
* update metadata index api query ([469d4c0](https://github.com/reservoirprotocol/indexer-v3/commit/469d4c0653d3b36a2d515950e29fa0da21ef3c14))
* update migration indexes ([25aa845](https://github.com/reservoirprotocol/indexer-v3/commit/25aa845a1a7cda46ca8ced665c7a698cf5161600))
* use nulls last when sorting collections by volume ([e0b7e8c](https://github.com/reservoirprotocol/indexer-v3/commit/e0b7e8cf9ed2403d30cf0834007aac8dd78a3d2d))
* user collections response type ([b5db3ad](https://github.com/reservoirprotocol/indexer-v3/commit/b5db3ad4e320449a6574d1b0bae57e004cc5c86a))<|MERGE_RESOLUTION|>--- conflicted
+++ resolved
@@ -2,8 +2,6 @@
 
 All notable changes to this project will be documented in this file. See [standard-version](https://github.com/conventional-changelog/standard-version) for commit guidelines.
 
-<<<<<<< HEAD
-=======
 ### 5.81.1 (2022-05-25)
 
 ## 5.81.0 (2022-05-25)
@@ -21,7 +19,6 @@
 
 ### 5.80.10 (2022-05-24)
 
->>>>>>> 7753185c
 ### 5.80.9 (2022-05-24)
 
 ### 5.80.8 (2022-05-24)
