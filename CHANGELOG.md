# Changelog

All notable changes to this project will be documented in this file. See [standard-version](https://github.com/conventional-changelog/standard-version) for commit guidelines.

<<<<<<< HEAD
=======
### 5.81.98 (2022-06-17)

### 5.81.97 (2022-06-17)

### 5.81.96 (2022-06-16)

### 5.81.95 (2022-06-16)

>>>>>>> a9e56fa4
### 5.81.94 (2022-06-16)

### 5.81.93 (2022-06-16)

### 5.81.92 (2022-06-16)

### 5.81.91 (2022-06-16)

### 5.81.90 (2022-06-16)

### 5.81.89 (2022-06-16)

### 5.81.88 (2022-06-16)

### 5.81.87 (2022-06-15)

### 5.81.86 (2022-06-15)

### 5.81.85 (2022-06-15)

### 5.81.84 (2022-06-15)

### 5.81.83 (2022-06-15)

### 5.81.82 (2022-06-15)

### 5.81.81 (2022-06-15)

### 5.81.80 (2022-06-14)

### 5.81.79 (2022-06-14)

### 5.81.78 (2022-06-14)

### 5.81.77 (2022-06-14)

### 5.81.76 (2022-06-14)

### 5.81.75 (2022-06-14)

### 5.81.74 (2022-06-14)

### 5.81.73 (2022-06-14)

### 5.81.72 (2022-06-14)

### 5.81.71 (2022-06-14)

### 5.81.70 (2022-06-14)

### 5.81.69 (2022-06-14)

### 5.81.68 (2022-06-14)

### 5.81.67 (2022-06-14)

### 5.81.66 (2022-06-14)

### 5.81.65 (2022-06-14)

### 5.81.64 (2022-06-13)

### 5.81.63 (2022-06-13)

### 5.81.62 (2022-06-13)

### 5.81.61 (2022-06-13)

### 5.81.60 (2022-06-13)

### 5.81.59 (2022-06-13)

### 5.81.58 (2022-06-13)

### 5.81.57 (2022-06-11)

### 5.81.56 (2022-06-11)

### 5.81.55 (2022-06-11)

### 5.81.54 (2022-06-11)

### 5.81.53 (2022-06-10)

### 5.81.52 (2022-06-10)

### 5.81.51 (2022-06-10)

### 5.81.50 (2022-06-10)

### 5.81.49 (2022-06-10)

### 5.81.48 (2022-06-10)

### 5.81.47 (2022-06-10)

### 5.81.46 (2022-06-09)

### 5.81.45 (2022-06-09)

### 5.81.44 (2022-06-09)

### 5.81.43 (2022-06-08)

### 5.81.42 (2022-06-07)

### 5.81.41 (2022-06-06)

### 5.81.40 (2022-06-06)

### 5.81.39 (2022-06-06)

### 5.81.38 (2022-06-06)

### 5.81.37 (2022-06-06)

### 5.81.36 (2022-06-06)

### 5.81.35 (2022-06-06)

### 5.81.34 (2022-06-06)

### 5.81.33 (2022-06-04)

### 5.81.32 (2022-06-03)

### 5.81.31 (2022-06-02)

### 5.81.30 (2022-06-02)

### 5.81.29 (2022-06-02)

### 5.81.28 (2022-06-01)

### 5.81.27 (2022-06-01)

### 5.81.26 (2022-06-01)

### 5.81.25 (2022-06-01)

### 5.81.24 (2022-06-01)

### 5.81.23 (2022-05-31)

### 5.81.22 (2022-05-30)

### 5.81.21 (2022-05-30)

### 5.81.20 (2022-05-30)

### 5.81.19 (2022-05-30)

### 5.81.18 (2022-05-30)

### 5.81.17 (2022-05-30)

### 5.81.16 (2022-05-30)

### 5.81.15 (2022-05-27)

### 5.81.14 (2022-05-27)

### 5.81.13 (2022-05-27)

### 5.81.12 (2022-05-27)

### 5.81.11 (2022-05-27)

### 5.81.10 (2022-05-27)

### 5.81.9 (2022-05-26)

### 5.81.8 (2022-05-26)

### 5.81.7 (2022-05-26)

### 5.81.6 (2022-05-26)

### 5.81.5 (2022-05-26)

### 5.81.4 (2022-05-26)

### 5.81.3 (2022-05-26)

### 5.81.2 (2022-05-25)

### 5.81.1 (2022-05-25)

## 5.81.0 (2022-05-25)

### Features

- update url ([80f2cb3](https://github.com/reservoirprotocol/indexer-v3/commit/80f2cb3f1392818f73488dd6f358da6be191a208))

### 5.80.13 (2022-05-25)

### 5.80.12 (2022-05-25)

### 5.80.11 (2022-05-25)

### 5.80.10 (2022-05-24)

### 5.80.9 (2022-05-24)

### 5.80.8 (2022-05-24)

### 5.80.7 (2022-05-24)

### 5.80.6 (2022-05-24)

### 5.80.5 (2022-05-24)

### 5.80.4 (2022-05-24)

### 5.80.3 (2022-05-24)

### 5.80.2 (2022-05-23)

### 5.80.1 (2022-05-23)

## 5.80.0 (2022-05-23)

### Features

- add log index and batch index to sales / bulk sales / transfers ([ad2bf3c](https://github.com/reservoirprotocol/indexer-v3/commit/ad2bf3c49d7b01b11801767feef8757325f93763))

### 5.79.1 (2022-05-23)

## 5.79.0 (2022-05-23)

### Features

- cache on user tokens ([66b44f1](https://github.com/reservoirprotocol/indexer-v3/commit/66b44f10b459947e9868225908867cb1edd22e5d))

### 5.78.9 (2022-05-22)

### 5.78.8 (2022-05-22)

### 5.78.7 (2022-05-22)

### 5.78.6 (2022-05-22)

### 5.78.5 (2022-05-22)

### 5.78.4 (2022-05-22)

### Bug Fixes

- order invalidation sql ([95a6d6b](https://github.com/reservoirprotocol/indexer-v3/commit/95a6d6bb69b852bc14925b39f867b9243747f384))

### 5.78.3 (2022-05-21)

### 5.78.2 (2022-05-21)

### 5.78.1 (2022-05-21)

## 5.78.0 (2022-05-20)

### Features

- prioritize single token refresh ([6203ddd](https://github.com/reservoirprotocol/indexer-v3/commit/6203ddd862e9a49ad071d9011cadef8cbc8b8e30))

## 5.77.0 (2022-05-20)

### Features

- fix collection filter for user tokens ([8a847ab](https://github.com/reservoirprotocol/indexer-v3/commit/8a847ab8bf18c7ab27334ef0814e24e57b2d9848))

## 5.76.0 (2022-05-20)

### Features

- allow remove from community ([8cafecb](https://github.com/reservoirprotocol/indexer-v3/commit/8cafecb30353f1809d84da6f0d9a623e25e0ac85))

### 5.75.4 (2022-05-20)

### 5.75.3 (2022-05-20)

### 5.75.2 (2022-05-20)

### Bug Fixes

- allow owner to be null in the tokens api ([5072be0](https://github.com/reservoirprotocol/indexer-v3/commit/5072be0c731c299bd41bc7b05b0351474b289029))

### 5.75.1 (2022-05-20)

## 5.75.0 (2022-05-20)

### Features

- lower rate limit ([b41fd03](https://github.com/reservoirprotocol/indexer-v3/commit/b41fd03abe6a1f53cd943d4feebf2c1bda48818c))

### 5.74.1 (2022-05-20)

## 5.74.0 (2022-05-20)

### Features

- lower rate limit ([715e6ae](https://github.com/reservoirprotocol/indexer-v3/commit/715e6ae9cd058f48d11ce65ba5b38f913d60ccb2))

## 5.73.0 (2022-05-19)

### Features

- stop full collections tokens refresh ([3c3aeb6](https://github.com/reservoirprotocol/indexer-v3/commit/3c3aeb67f0f6651ce94aa85ce69994075389da1f))

## 5.72.0 (2022-05-19)

### Features

- update limit on large collections refresh ([6644f4a](https://github.com/reservoirprotocol/indexer-v3/commit/6644f4a8e70321882854b19c985a0c456604d109))

## 5.71.0 (2022-05-19)

### Features

- added owner to tokens API ([4fd86d1](https://github.com/reservoirprotocol/indexer-v3/commit/4fd86d12083b4a0b90803e69120e484296397681))

### 5.70.3 (2022-05-19)

### 5.70.2 (2022-05-19)

### 5.70.1 (2022-05-19)

## 5.70.0 (2022-05-19)

### Features

- check for returned code ([087012a](https://github.com/reservoirprotocol/indexer-v3/commit/087012afdd1c3e191db0bd84e26efacda7a1b195))

### 5.69.2 (2022-05-19)

### 5.69.1 (2022-05-19)

## 5.69.0 (2022-05-19)

### Features

- sync metadata requests ([98112a9](https://github.com/reservoirprotocol/indexer-v3/commit/98112a936fb86487037da88e5ebe69808205019c))

### 5.68.1 (2022-05-18)

## 5.68.0 (2022-05-18)

### Features

- fix metadata write query ([d4a4021](https://github.com/reservoirprotocol/indexer-v3/commit/d4a40210af13e06d25f73b0862dc59fd0617b42a))

### 5.67.8 (2022-05-18)

### 5.67.7 (2022-05-18)

### 5.67.6 (2022-05-18)

### 5.67.5 (2022-05-18)

### 5.67.4 (2022-05-18)

### Bug Fixes

- skip update when no attributes are present ([1f1633e](https://github.com/reservoirprotocol/indexer-v3/commit/1f1633ee7c6b34ff6b0b6a294d82791a6f44befe))

### 5.67.3 (2022-05-17)

### 5.67.2 (2022-05-17)

### 5.67.1 (2022-05-17)

## 5.67.0 (2022-05-17)

### Features

- fix migration ([e2299e7](https://github.com/reservoirprotocol/indexer-v3/commit/e2299e759546890d8a5487ff86a5a8a1adf927ee))

### 5.66.9 (2022-05-17)

### 5.66.8 (2022-05-16)

### 5.66.7 (2022-05-16)

### 5.66.6 (2022-05-16)

### 5.66.5 (2022-05-16)

### 5.66.4 (2022-05-16)

### 5.66.3 (2022-05-16)

### Bug Fixes

- expose external orderbook error messages ([ceb8c30](https://github.com/reservoirprotocol/indexer-v3/commit/ceb8c30a12682f07166be904c8cd592ae3bbb452))

### 5.66.2 (2022-05-13)

### 5.66.1 (2022-05-13)

## 5.66.0 (2022-05-13)

### Features

- added floorSaleChange to collections API ([abb28db](https://github.com/reservoirprotocol/indexer-v3/commit/abb28dbe5dbc9b555d54804b6d35db06e42de214))

### 5.65.6 (2022-05-13)

### 5.65.5 (2022-05-13)

### 5.65.4 (2022-05-13)

### 5.65.3 (2022-05-13)

### 5.65.2 (2022-05-13)

### 5.65.1 (2022-05-13)

## 5.65.0 (2022-05-12)

### Features

- update attributes/all ([2c15288](https://github.com/reservoirprotocol/indexer-v3/commit/2c15288b87ad9413bb746c9b45f2cc75e75751b8))

### 5.64.9 (2022-05-12)

### 5.64.8 (2022-05-12)

### 5.64.7 (2022-05-12)

### 5.64.6 (2022-05-12)

### 5.64.5 (2022-05-11)

### 5.64.4 (2022-05-11)

### 5.64.3 (2022-05-11)

### 5.64.2 (2022-05-11)

### 5.64.1 (2022-05-11)

## 5.64.0 (2022-05-11)

### Features

- wip ([6839e0a](https://github.com/reservoirprotocol/indexer-v3/commit/6839e0a4e50cd36d47bdb05697fb4df891130fe6))

## 5.63.0 (2022-05-11)

### Features

- added attributes to collection/v2 ([61f651d](https://github.com/reservoirprotocol/indexer-v3/commit/61f651d25ccc0ec8a1adfb5360dbf30844b4ebf5))

### 5.62.1 (2022-05-10)

## 5.62.0 (2022-05-10)

### Features

- update docker compose to use specific versions ([7852274](https://github.com/reservoirprotocol/indexer-v3/commit/7852274efc88a71afcb27f6836d71d5287950fd0))

## 5.61.0 (2022-05-10)

### Features

- reduce arweave relay bulk limit ([32888df](https://github.com/reservoirprotocol/indexer-v3/commit/32888dfc5a978a007de7049aa764a337a5d5882e))

## 5.60.0 (2022-05-10)

### Features

- added allowExitOnIdle ([7eba026](https://github.com/reservoirprotocol/indexer-v3/commit/7eba0263a048e43e711278de3b26e3c04a34c13e))

### 5.59.17 (2022-05-10)

### 5.59.16 (2022-05-10)

### 5.59.15 (2022-05-10)

### 5.59.14 (2022-05-10)

### 5.59.13 (2022-05-10)

### 5.59.12 (2022-05-09)

### 5.59.11 (2022-05-09)

### 5.59.10 (2022-05-09)

### 5.59.9 (2022-05-09)

### 5.59.8 (2022-05-09)

### Bug Fixes

- tokens boostrap continuation handling ([f9e06a3](https://github.com/reservoirprotocol/indexer-v3/commit/f9e06a3b00dfc026dd01ac80edc471801209dfe7))

### 5.59.7 (2022-05-06)

### 5.59.6 (2022-05-06)

### 5.59.5 (2022-05-06)

### 5.59.4 (2022-05-06)

### 5.59.3 (2022-05-06)

### 5.59.2 (2022-05-06)

### 5.59.1 (2022-05-06)

## 5.59.0 (2022-05-06)

### Features

- resync floor value ([590c0be](https://github.com/reservoirprotocol/indexer-v3/commit/590c0be07af5e0acd67833c19bc7c4e4cababd22))

## 5.58.0 (2022-05-06)

### Features

- resync floor value ([5d236d3](https://github.com/reservoirprotocol/indexer-v3/commit/5d236d35bfa6f78235e673a0e8c9efb471712bba))

## 5.57.0 (2022-05-05)

### Features

- case prices to number ([6f5bcc9](https://github.com/reservoirprotocol/indexer-v3/commit/6f5bcc935eee945e66393349425cebdaffcd5301))

## 5.56.0 (2022-05-05)

### Features

- update log ([3f08ce7](https://github.com/reservoirprotocol/indexer-v3/commit/3f08ce72aee3121823b2893a07cb0e82caecbe87))

### 5.55.2 (2022-05-05)

### 5.55.1 (2022-05-05)

## 5.55.0 (2022-05-05)

### Features

- update token refresh ([35a85aa](https://github.com/reservoirprotocol/indexer-v3/commit/35a85aa01aff14b7eb21d11131177aa99bf21a3a))

### 5.54.2 (2022-05-05)

### 5.54.1 (2022-05-05)

## 5.54.0 (2022-05-05)

### Features

- fix explore API ([afdbeb1](https://github.com/reservoirprotocol/indexer-v3/commit/afdbeb17709054a52f08ec891853340cb0f8d887))

### 5.53.5 (2022-05-05)

### 5.53.4 (2022-05-05)

### 5.53.3 (2022-05-05)

### 5.53.2 (2022-05-05)

### 5.53.1 (2022-05-05)

## 5.53.0 (2022-05-05)

### Features

- cache on collection floor ([64af598](https://github.com/reservoirprotocol/indexer-v3/commit/64af598ad1ab4bb0a6bb8982493eeecafd73ae9d))

### 5.52.3 (2022-05-05)

### 5.52.2 (2022-05-05)

### 5.52.1 (2022-05-04)

## 5.52.0 (2022-05-04)

### Features

- resume queue ([84aebef](https://github.com/reservoirprotocol/indexer-v3/commit/84aebef6487d81ee291471e99854ea744c48c638))

## 5.51.0 (2022-05-04)

### Features

- stop queue ([440440a](https://github.com/reservoirprotocol/indexer-v3/commit/440440a64100a7c3bbbce81f6a72704f71622746))

### 5.50.1 (2022-05-04)

## 5.50.0 (2022-05-04)

### Features

- wip ([d75b63b](https://github.com/reservoirprotocol/indexer-v3/commit/d75b63b2859623d8c2673c577aa92bf790fb7c8f))

## 5.49.0 (2022-05-04)

### Features

- wip ([b9e6e26](https://github.com/reservoirprotocol/indexer-v3/commit/b9e6e2614ac6b05675343d9da2e6de1b45e597a4))

### 5.48.8 (2022-05-04)

### 5.48.7 (2022-05-04)

### 5.48.6 (2022-05-04)

### 5.48.5 (2022-05-04)

### 5.48.4 (2022-05-04)

### 5.48.3 (2022-05-04)

### 5.48.2 (2022-05-04)

### 5.48.1 (2022-05-04)

## 5.48.0 (2022-05-04)

### Features

- wip ([f810e9c](https://github.com/reservoirprotocol/indexer-v3/commit/f810e9cfdadeb91ba0748be5c0e9bc35a73a2c8f))

### 5.47.9 (2022-05-04)

### 5.47.8 (2022-05-04)

### 5.47.7 (2022-05-04)

### 5.47.6 (2022-05-04)

### 5.47.5 (2022-05-04)

### 5.47.4 (2022-05-04)

### 5.47.3 (2022-05-04)

### 5.47.2 (2022-05-04)

### 5.47.1 (2022-05-04)

## 5.47.0 (2022-05-04)

### Features

- added attribute/all v2 ([86cea81](https://github.com/reservoirprotocol/indexer-v3/commit/86cea81cf5c3983eb30bbac15e310fee49e58723))

### 5.46.2 (2022-05-03)

### 5.46.1 (2022-05-03)

## 5.46.0 (2022-05-03)

### Features

- resume source resync ([a59c3e8](https://github.com/reservoirprotocol/indexer-v3/commit/a59c3e83c1c65c133eb65248ce1ae41597acb4da))

### 5.45.2 (2022-05-03)

### 5.45.1 (2022-05-03)

## 5.45.0 (2022-05-03)

### Features

- update the backfill queues ([a202da3](https://github.com/reservoirprotocol/indexer-v3/commit/a202da3bb3bcb9b259bb7defdda5b715e61166fe))

## 5.44.0 (2022-05-03)

### Features

- update the backfill queues ([f8ce277](https://github.com/reservoirprotocol/indexer-v3/commit/f8ce277e6b2894d57a6db0c7eb043abc672c910f))

### 5.43.8 (2022-05-03)

### 5.43.7 (2022-05-03)

### 5.43.6 (2022-05-03)

### 5.43.5 (2022-05-03)

### 5.43.4 (2022-05-03)

### 5.43.3 (2022-05-03)

### 5.43.2 (2022-05-02)

### 5.43.1 (2022-05-02)

## 5.43.0 (2022-05-01)

### Features

- stop backfill ([fd6615d](https://github.com/reservoirprotocol/indexer-v3/commit/fd6615db0530baf1cb5f1446ff0718be68f2dba0))

### 5.42.4 (2022-05-01)

### 5.42.3 (2022-04-30)

### 5.42.2 (2022-04-30)

### 5.42.1 (2022-04-29)

## 5.42.0 (2022-04-29)

### Features

- fix backfill ([498061e](https://github.com/reservoirprotocol/indexer-v3/commit/498061e4cac711e49d3f2d42c00466813bd9df6a))

### 5.41.3 (2022-04-29)

### 5.41.2 (2022-04-28)

### 5.41.1 (2022-04-28)

## 5.41.0 (2022-04-28)

### Features

- update backfill ([eb2fb4b](https://github.com/reservoirprotocol/indexer-v3/commit/eb2fb4b81385979329fc29a103e1a8ed78cd50a4))

### 5.40.2 (2022-04-28)

### 5.40.1 (2022-04-28)

## 5.40.0 (2022-04-28)

### Features

- optimize explore v2 query ([f4a96b5](https://github.com/reservoirprotocol/indexer-v3/commit/f4a96b5601e293f47793b9e4ad31884f5008d980))

### 5.39.2 (2022-04-27)

### 5.39.1 (2022-04-27)

## 5.39.0 (2022-04-27)

### Features

- sort user collection by all_time_volume ([222f8d9](https://github.com/reservoirprotocol/indexer-v3/commit/222f8d92b36791590904f8c2ba1c9ee11b1babe8))

### 5.38.3 (2022-04-26)

### 5.38.2 (2022-04-26)

### 5.38.1 (2022-04-26)

## 5.38.0 (2022-04-26)

### Features

- update user collections query ([67cae87](https://github.com/reservoirprotocol/indexer-v3/commit/67cae87b25dd69f621563c36f83b8f123cefd0d8))

## 5.37.0 (2022-04-26)

### Features

- use collection update queue ([ab03442](https://github.com/reservoirprotocol/indexer-v3/commit/ab03442e4bb9d9b48dc9096d4a9fb25afc148c4a))

### 5.36.3 (2022-04-26)

### 5.36.2 (2022-04-26)

### 5.36.1 (2022-04-25)

## 5.36.0 (2022-04-25)

### Features

- update user collections API ([b548c1b](https://github.com/reservoirprotocol/indexer-v3/commit/b548c1b25e03944bf646f920b22829810c5b577f))

## 5.35.0 (2022-04-25)

### Features

- update user collections API ([abd147f](https://github.com/reservoirprotocol/indexer-v3/commit/abd147fb014625731795e74e9f99aa4cd7868d3c))

### 5.34.1 (2022-04-25)

## 5.34.0 (2022-04-25)

### Features

- update user collections API ([b669f69](https://github.com/reservoirprotocol/indexer-v3/commit/b669f6943948404d0257a7a9fbfb418de3c311c1))

## 5.33.0 (2022-04-25)

### Features

- update metadata timeing update ([2b6da7d](https://github.com/reservoirprotocol/indexer-v3/commit/2b6da7dd22ce92f47a06a20a7ea6e36c07284bb3))

## 5.32.0 (2022-04-25)

### Features

- update collection metadata ([5f13334](https://github.com/reservoirprotocol/indexer-v3/commit/5f13334dca2de3d93887427fed3e3acf90da2e8c))

## 5.31.0 (2022-04-24)

### Features

- speed up source resync ([96eebae](https://github.com/reservoirprotocol/indexer-v3/commit/96eebae3a1a1506a1db17c575d317c1954799ab4))

### 5.30.35 (2022-04-24)

### 5.30.34 (2022-04-24)

### 5.30.33 (2022-04-24)

### 5.30.32 (2022-04-23)

### 5.30.31 (2022-04-22)

### 5.30.30 (2022-04-22)

### 5.30.29 (2022-04-22)

### 5.30.28 (2022-04-22)

### 5.30.27 (2022-04-22)

### 5.30.26 (2022-04-22)

### 5.30.25 (2022-04-22)

### 5.30.24 (2022-04-21)

### 5.30.23 (2022-04-21)

### 5.30.22 (2022-04-21)

### 5.30.21 (2022-04-21)

### 5.30.20 (2022-04-21)

### 5.30.19 (2022-04-21)

### 5.30.18 (2022-04-21)

### 5.30.17 (2022-04-20)

### 5.30.16 (2022-04-20)

### 5.30.15 (2022-04-19)

### 5.30.14 (2022-04-19)

### 5.30.13 (2022-04-19)

### 5.30.12 (2022-04-19)

### 5.30.11 (2022-04-19)

### 5.30.10 (2022-04-19)

### 5.30.9 (2022-04-18)

### 5.30.8 (2022-04-18)

### 5.30.7 (2022-04-18)

### 5.30.6 (2022-04-18)

### 5.30.5 (2022-04-18)

### 5.30.4 (2022-04-18)

### 5.30.3 (2022-04-18)

### 5.30.2 (2022-04-18)

### 5.30.1 (2022-04-18)

## 5.30.0 (2022-04-18)

### Features

- add caching to bulk sales ([c734426](https://github.com/reservoirprotocol/indexer-v3/commit/c7344265fbca7fc68ed6d7b2a60774390fceedf7))

## 5.29.0 (2022-04-18)

### Features

- add caching to floor ask v2 ([de24603](https://github.com/reservoirprotocol/indexer-v3/commit/de24603f566c590108d7e72584a1d98861c5f79d))

### 5.28.4 (2022-04-17)

### 5.28.3 (2022-04-17)

### 5.28.2 (2022-04-17)

### 5.28.1 (2022-04-16)

### Bug Fixes

- stop collection refresh ([e6dd4fb](https://github.com/reservoirprotocol/indexer-v3/commit/e6dd4fb8925e97612250a33d9f5acbd22126e1ee))

## 5.28.0 (2022-04-16)

### Features

- get top 50 collections ([0b426bd](https://github.com/reservoirprotocol/indexer-v3/commit/0b426bd3ba98a2eb71a06673eb88848d5eb9a6a2))

## 5.27.0 (2022-04-16)

### Features

- update backoff ([9b146b9](https://github.com/reservoirprotocol/indexer-v3/commit/9b146b9ced4296a3ea5db9ee8be60b45b705243a))

### 5.26.4 (2022-04-15)

### 5.26.3 (2022-04-15)

### 5.26.2 (2022-04-15)

### 5.26.1 (2022-04-15)

## 5.26.0 (2022-04-15)

### Features

- pause queue ([bc347ea](https://github.com/reservoirprotocol/indexer-v3/commit/bc347ea7d0f5369581a2d80153b406d45520facf))

### 5.25.5 (2022-04-15)

### 5.25.4 (2022-04-15)

### 5.25.3 (2022-04-15)

### 5.25.2 (2022-04-14)

### 5.25.1 (2022-04-14)

## 5.25.0 (2022-04-14)

### Features

- resume order source backfill ([56e91bf](https://github.com/reservoirprotocol/indexer-v3/commit/56e91bfe542ccc9ec909f512ddf64cb905d7b6e1))

### 5.24.2 (2022-04-14)

### 5.24.1 (2022-04-14)

## 5.24.0 (2022-04-14)

### Features

- stop order source backfill ([a26c1d7](https://github.com/reservoirprotocol/indexer-v3/commit/a26c1d79c7291959a995d836b34a93bdc335a999))

### 5.23.10 (2022-04-14)

### 5.23.9 (2022-04-14)

### 5.23.8 (2022-04-14)

### 5.23.7 (2022-04-14)

### 5.23.6 (2022-04-14)

### 5.23.5 (2022-04-14)

### 5.23.4 (2022-04-14)

### 5.23.3 (2022-04-13)

### 5.23.2 (2022-04-13)

### 5.23.1 (2022-04-12)

## 5.23.0 (2022-04-12)

### Features

- better locking on metadata queue ([76688e2](https://github.com/reservoirprotocol/indexer-v3/commit/76688e2cf8fe27b9e0882d086574ee23069ce958))

## 5.22.0 (2022-04-12)

### Features

- wip ([819e4ac](https://github.com/reservoirprotocol/indexer-v3/commit/819e4ac0661c6b28c6a918f0e069e165f7563e2f))

### 5.21.2 (2022-04-12)

### 5.21.1 (2022-04-12)

## 5.21.0 (2022-04-11)

### Features

- added script to resync orders source ([07ec3f6](https://github.com/reservoirprotocol/indexer-v3/commit/07ec3f6b1906ef3dcd37816fda39db6eff2d5e72))

### 5.20.2 (2022-04-11)

### 5.20.1 (2022-04-11)

## 5.20.0 (2022-04-11)

### Features

- disable slug resync ([4287492](https://github.com/reservoirprotocol/indexer-v3/commit/428749280ba0115476bd20b1f8e4af079ec2586e))

### 5.19.6 (2022-04-11)

### 5.19.5 (2022-04-11)

### 5.19.4 (2022-04-11)

### 5.19.3 (2022-04-10)

### 5.19.2 (2022-04-09)

### 5.19.1 (2022-04-08)

## 5.19.0 (2022-04-08)

### Features

- added collection slug resync ([0edaa62](https://github.com/reservoirprotocol/indexer-v3/commit/0edaa621a1a94b8e5fcc01ccaa365e272ffb688d))

### 5.18.1 (2022-04-08)

## 5.18.0 (2022-04-08)

### Features

- remove logs ([a625a17](https://github.com/reservoirprotocol/indexer-v3/commit/a625a17f51da88e6d050d6898d5ca3ad126ca802))

### 5.17.7 (2022-04-08)

### 5.17.6 (2022-04-08)

### 5.17.5 (2022-04-08)

### 5.17.4 (2022-04-08)

### 5.17.3 (2022-04-08)

### 5.17.2 (2022-04-08)

### 5.17.1 (2022-04-08)

## 5.17.0 (2022-04-08)

### Features

- update refresh date ([8385ce4](https://github.com/reservoirprotocol/indexer-v3/commit/8385ce4cd141159c0c83fa51d5eec8a5054e9196))

### 5.16.4 (2022-04-08)

### 5.16.3 (2022-04-08)

### 5.16.2 (2022-04-08)

### 5.16.1 (2022-04-08)

## 5.16.0 (2022-04-08)

### Features

- added log ([933041c](https://github.com/reservoirprotocol/indexer-v3/commit/933041cb6dd1c5890c42ca624515c122b3dfe3a7))

### 5.15.6 (2022-04-08)

### 5.15.5 (2022-04-08)

### 5.15.4 (2022-04-08)

### 5.15.3 (2022-04-08)

### 5.15.2 (2022-04-08)

### 5.15.1 (2022-04-08)

## 5.15.0 (2022-04-07)

### Features

- update queue export ([46d1c52](https://github.com/reservoirprotocol/indexer-v3/commit/46d1c52dafeefedd864599bc3240ce6269391801))

### 5.14.4 (2022-04-07)

### 5.14.3 (2022-04-07)

### 5.14.2 (2022-04-07)

### 5.14.1 (2022-04-07)

## 5.14.0 (2022-04-07)

### Features

- fix log ([7087a2f](https://github.com/reservoirprotocol/indexer-v3/commit/7087a2f5342ee925ddbe03f9b6b98cb354c2f42f))

### 5.13.1 (2022-04-07)

## 5.13.0 (2022-04-07)

### Features

- added logs ([f88a28c](https://github.com/reservoirprotocol/indexer-v3/commit/f88a28cbf00b01150ebd9646582dd18b3a0755b7))

### 5.12.1 (2022-04-06)

## 5.12.0 (2022-04-06)

### Features

- add 5s cache to tokens floor route ([ae4a173](https://github.com/reservoirprotocol/indexer-v3/commit/ae4a17390c5cbea7f36b78ea87e72b058f7757f4))

### 5.11.1 (2022-04-06)

## 5.11.0 (2022-04-06)

### Features

- wip ([990be72](https://github.com/reservoirprotocol/indexer-v3/commit/990be7298c2b5e4477c9d596b3ff6c36abc19848))

## 5.10.0 (2022-04-06)

### Features

- wip ([0962345](https://github.com/reservoirprotocol/indexer-v3/commit/096234577e52ffd5937dfdc061f0c43db8204039))

### 5.9.2 (2022-04-06)

### 5.9.1 (2022-04-06)

## 5.9.0 (2022-04-05)

### Features

- remove source from details v1 ([b7cf2fc](https://github.com/reservoirprotocol/indexer-v3/commit/b7cf2fc0d9b4c63e09889cc8a4b37184556b5723))

### 5.8.2 (2022-04-05)

### 5.8.1 (2022-04-05)

## 5.8.0 (2022-04-05)

### Features

- allow to update sources ([c5753b2](https://github.com/reservoirprotocol/indexer-v3/commit/c5753b230218bb7fb25d25e14033bd80cc32bca7))

### 5.7.4 (2022-04-05)

### 5.7.3 (2022-04-05)

### 5.7.2 (2022-04-05)

### 5.7.1 (2022-04-05)

## 5.7.0 (2022-04-05)

### Features

- allow up to 500 owners ([92c2235](https://github.com/reservoirprotocol/indexer-v3/commit/92c2235e1b1c88180e950e4d488437aeb2a3b453))

### 5.6.2 (2022-04-04)

### 5.6.1 (2022-04-04)

### Bug Fixes

- allow empty collection metadata entries ([fed892d](https://github.com/reservoirprotocol/indexer-v3/commit/fed892d42cdf3e85ddc2ed0c813001e7c12e6bee))

## 5.6.0 (2022-04-04)

### Features

- use opensea for metadata ([42b5dd4](https://github.com/reservoirprotocol/indexer-v3/commit/42b5dd4fba0f4f1e71b5f5d1d72c9bd7c09d611d))

### 5.5.3 (2022-04-04)

### 5.5.2 (2022-04-02)

### Bug Fixes

- allow getting up to 50 tokens by id ([42ef098](https://github.com/reservoirprotocol/indexer-v3/commit/42ef098ec0280132bd4f51817a99948b6f5313bc))

### 5.5.1 (2022-04-02)

## 5.5.0 (2022-04-02)

### Features

- disable queue ([bfd04ce](https://github.com/reservoirprotocol/indexer-v3/commit/bfd04ce850e4439bfb0ae297b142b0cb4f8669cd))

## 5.4.0 (2022-04-02)

### Features

- don't mix collections when refreshing data ([#254](https://github.com/reservoirprotocol/indexer-v3/issues/254)) ([e7ec960](https://github.com/reservoirprotocol/indexer-v3/commit/e7ec960101bcbdeca0ebe5100f355f2a7fa137a8))

### 5.3.3 (2022-04-01)

### Bug Fixes

- check token result ([d00118a](https://github.com/reservoirprotocol/indexer-v3/commit/d00118a445693130fca791e6c58340cc7ca9a8b7))

### 5.3.2 (2022-04-01)

### 5.3.1 (2022-03-31)

## 5.3.0 (2022-03-31)

### Features

- support multiple tokens in token/tokens details ([#253](https://github.com/reservoirprotocol/indexer-v3/issues/253)) ([9c0219f](https://github.com/reservoirprotocol/indexer-v3/commit/9c0219fb3b05bb5aad65a9231741bbec30b37d59))

### 5.2.1 (2022-03-29)

### Bug Fixes

- user tokens artblocks ([11cf0f3](https://github.com/reservoirprotocol/indexer-v3/commit/11cf0f3490008ba32e26b95efe262be2c352780e))

## 5.2.0 (2022-03-29)

### Features

- better documentation ([#247](https://github.com/reservoirprotocol/indexer-v3/issues/247)) ([095d705](https://github.com/reservoirprotocol/indexer-v3/commit/095d705055596a559900421314829028e0421cf8))

### 5.1.2 (2022-03-29)

### 5.1.1 (2022-03-29)

### Bug Fixes

- added push to github actions ([4e3ad68](https://github.com/reservoirprotocol/indexer-v3/commit/4e3ad68c7095d988173d4d7116cfd11d26393130))

## 5.1.0 (2022-03-29)

### Features

- add admin api for fixing orphaned blocks ([19670cb](https://github.com/reservoirprotocol/indexer-v3/commit/19670cb2129f8e71193542489698a9a295d35783))
- add attributes static api ([3cc7c61](https://github.com/reservoirprotocol/indexer-v3/commit/3cc7c61cda2ccdf690062c01c51f775e9190b966))
- add back initial token attributes deletion ([75a0e8c](https://github.com/reservoirprotocol/indexer-v3/commit/75a0e8c0df87a2c4be23b2b735aceb8619cf31d6))
- add better index on orders ([ba4d085](https://github.com/reservoirprotocol/indexer-v3/commit/ba4d085c5a5b6472e8df991073607a36720d66dd))
- add better logs ([8a386b8](https://github.com/reservoirprotocol/indexer-v3/commit/8a386b8bb4feab170ced910f0c0080763b5d69dd))
- add exponential retry on calculate daily volume and more error checking ([#238](https://github.com/reservoirprotocol/indexer-v3/issues/238)) ([72e43cc](https://github.com/reservoirprotocol/indexer-v3/commit/72e43cc38c91dab7fa2541ac5a6f0ffaad33e176))
- add index for bulk sales retrieval ([e5dc33c](https://github.com/reservoirprotocol/indexer-v3/commit/e5dc33ca6127af41c32739973a37763042284a8a))
- add new reprice token floor ask event ([a081592](https://github.com/reservoirprotocol/indexer-v3/commit/a081592a7a96fcb1d1ed80b6ab0fe913fdd9c328))
- add origin to the logs ([b877c41](https://github.com/reservoirprotocol/indexer-v3/commit/b877c41cf3324ba3225d17d6007c8285f6304177))
- add priority to admin metadata sync ([#230](https://github.com/reservoirprotocol/indexer-v3/issues/230)) ([e80636c](https://github.com/reservoirprotocol/indexer-v3/commit/e80636c0bab898f94ecdf3a18a7c0e65ad2a68af))
- add public apis to refresh token and collections metadata ([b6279a9](https://github.com/reservoirprotocol/indexer-v3/commit/b6279a99f1a241f3623554cdb6dd4470fdc31c99))
- add public apis to refresh token and collections metadata ([#233](https://github.com/reservoirprotocol/indexer-v3/issues/233)) ([a2283ba](https://github.com/reservoirprotocol/indexer-v3/commit/a2283baab9c151245121c9b61d3221f891a5a57c))
- add sorting on 7 and 30 day volume and return those values in the collections api ([#226](https://github.com/reservoirprotocol/indexer-v3/issues/226)) ([227415e](https://github.com/reservoirprotocol/indexer-v3/commit/227415e2d78bfe858c532fd13c4d3254700bbc70))
- add sorting on 7 and 30 day volume and return those values in the collections api ([#227](https://github.com/reservoirprotocol/indexer-v3/issues/227)) ([3d74acd](https://github.com/reservoirprotocol/indexer-v3/commit/3d74acddb5a3d0426d1c91ea3faa911263082aed))
- add standard version for automatic verion bump and changelog ([6701e78](https://github.com/reservoirprotocol/indexer-v3/commit/6701e78341ce7cbce0a5cc7a22d460c64636d55c))
- add support for attribute and collection orders ([5f6caf6](https://github.com/reservoirprotocol/indexer-v3/commit/5f6caf64f0383f50301efa376f726acb1d2889a6))
- add support for attributes ([6ea8cc9](https://github.com/reservoirprotocol/indexer-v3/commit/6ea8cc91904b00dad7b0f97d2ad0431d9c7e26ff))
- add support for bulk indexing collections ([6411e55](https://github.com/reservoirprotocol/indexer-v3/commit/6411e5568d0114920fc0a2b3c46fd292981c0d70))
- add support for dynamic orders ([fc0867d](https://github.com/reservoirprotocol/indexer-v3/commit/fc0867dba900c5438c95be026945515b0d705e15))
- add support for filtering by attributes in the tokens details api ([eebb755](https://github.com/reservoirprotocol/indexer-v3/commit/eebb755e17629f43e8924902e66bdf842b04adce))
- add support for filtering by source in the tokens details api ([6842743](https://github.com/reservoirprotocol/indexer-v3/commit/68427438d37554296487591f1451ee284bc391dd))
- add support for filtering sales by attributes ([4932092](https://github.com/reservoirprotocol/indexer-v3/commit/4932092a93c7ce40b3278858521032d9154fcbf4))
- add support for fixing orders by contract ([ae2d0f3](https://github.com/reservoirprotocol/indexer-v3/commit/ae2d0f387278949e88281fc82721760e0c1b0fe9))
- add support for token media ([87d6c18](https://github.com/reservoirprotocol/indexer-v3/commit/87d6c180c9ea1dc5723b064c93451718a462fe38))
- added additional logs ([f16986b](https://github.com/reservoirprotocol/indexer-v3/commit/f16986b686622b586ff52940ec87cea6f4875049))
- added new transfers api to support continuation ([1ae586e](https://github.com/reservoirprotocol/indexer-v3/commit/1ae586e745b811bbb6ec73690c95ffc89138b99a))
- added versioning ([e51604a](https://github.com/reservoirprotocol/indexer-v3/commit/e51604a59c6773f2b7ad69aed739dbc2c267fdf9))
- allow filtering collections api by slug ([427fd03](https://github.com/reservoirprotocol/indexer-v3/commit/427fd03e279c0b4ce2ca158abeecd97bc4b34997))
- allow large limit on attribute explore ([6e18052](https://github.com/reservoirprotocol/indexer-v3/commit/6e18052b66a98ce4c3a6830c5f0ca2a929c608e4))
- attach contract information to orders ([d526cc5](https://github.com/reservoirprotocol/indexer-v3/commit/d526cc5e6569e658fb0aa112422f3c5c80ceffec))
- better attribute filtering support on transfers and sales api ([97f13f7](https://github.com/reservoirprotocol/indexer-v3/commit/97f13f77b2fc0253647e4a1a38035fa5246aa2c4))
- better metadata indexing ([ac3c352](https://github.com/reservoirprotocol/indexer-v3/commit/ac3c352ee9d699452ff2b37037e0370a3ca89c61))
- better paging and removal of offset and limit in tokens APIs ([b1ec204](https://github.com/reservoirprotocol/indexer-v3/commit/b1ec204dda2b3974cba82d9f3069f61f0d658882))
- better support for rarible metadata syncing ([22a2f3c](https://github.com/reservoirprotocol/indexer-v3/commit/22a2f3cf00256e80aaa150cf675f95b3f4800fd4))
- cache attributes in the tokens table ([3bda8c7](https://github.com/reservoirprotocol/indexer-v3/commit/3bda8c7991cb07c29824ad3c7bdb293f079a67e7))
- cache attributes in the tokens table ([1ffa7a7](https://github.com/reservoirprotocol/indexer-v3/commit/1ffa7a7b572cbdf382a2aaa3d97b395495563794))
- compare row instead of using concat ([8c8ca18](https://github.com/reservoirprotocol/indexer-v3/commit/8c8ca1884398b247ef3eb50b70cbe7549a729881))
- created v3 sales api ([dabf412](https://github.com/reservoirprotocol/indexer-v3/commit/dabf4129ecaa185057ed807f62ea451dbf52728d))
- denormalize attributes in the token_attributes table ([00378f5](https://github.com/reservoirprotocol/indexer-v3/commit/00378f51db4e48001d27260a32feedbb84a4b95d))
- faster owners api ([e37db91](https://github.com/reservoirprotocol/indexer-v3/commit/e37db91dbde5501b1977255d4d488c674c3fc284))
- improve indexes for orders bids and asks ([f68912a](https://github.com/reservoirprotocol/indexer-v3/commit/f68912a61f8f9a2f245ea73e37aa3f2af29b2ef9))
- improved collection apis ([2692086](https://github.com/reservoirprotocol/indexer-v3/commit/2692086a1f94ef0629ee3c833acedbc7db5fe3b1))
- include sample images in the collections api ([7a3f213](https://github.com/reservoirprotocol/indexer-v3/commit/7a3f213450879ce737220b562c5283988b0bf0b3))
- index the metadata of new tokens ([37c662c](https://github.com/reservoirprotocol/indexer-v3/commit/37c662cb03c9a39719801ba0ccfdcca20f597119))
- integrate attributes api ([6217f20](https://github.com/reservoirprotocol/indexer-v3/commit/6217f209dd0840183c8505dacc6e1f66274645a7))
- integrate attributes into token details api ([3b4399e](https://github.com/reservoirprotocol/indexer-v3/commit/3b4399ee1c0702b5f5d0d03ccc7addd7eb3b0f08))
- integrate collection attributes api ([60f4513](https://github.com/reservoirprotocol/indexer-v3/commit/60f4513401136ce1211cf09c435299767d34d361))
- integrate collection filtering in transfers/sales apis ([6e875ef](https://github.com/reservoirprotocol/indexer-v3/commit/6e875ef787d7368f482beb876099e1cc3381bc08))
- integrate execute buy api ([020bc7a](https://github.com/reservoirprotocol/indexer-v3/commit/020bc7ac8c65ae91b118949a98a32b7f4542b1e1))
- integrate execute cancel api ([786eb5c](https://github.com/reservoirprotocol/indexer-v3/commit/786eb5cf7e9ff26e2f8f6d1b72287af032f336d7))
- integrate execute list api ([118e6a5](https://github.com/reservoirprotocol/indexer-v3/commit/118e6a59826181e39e3bb7a5c880512f1f07c5f0))
- integrate execute sell api ([b6192d0](https://github.com/reservoirprotocol/indexer-v3/commit/b6192d0236b206edf829f5bdac42f69097dd74d5))
- integrate filtering by attributes in the owners api ([0eb2b87](https://github.com/reservoirprotocol/indexer-v3/commit/0eb2b877f6e9cd0e3f26ce52b4b1d9323e0fa7ac))
- integrate filtering by contract or source in the orders all api ([616674c](https://github.com/reservoirprotocol/indexer-v3/commit/616674c7281e2e0672897b5a9b100e597285cceb))
- integrate orders asks and bids apis ([ecde810](https://github.com/reservoirprotocol/indexer-v3/commit/ecde810984ecd370e734540ec3d110908cb468af))
- integrate stats api ([b28ddf5](https://github.com/reservoirprotocol/indexer-v3/commit/b28ddf5fb68a09e2890b54a822fe9c4a6c5a19d3))
- integrate user positions api ([d2c28cb](https://github.com/reservoirprotocol/indexer-v3/commit/d2c28cbd8cc52516e33b29fd4e71ed1df174d7ba))
- Log api calls with api keys for reference and set some defaults when no api key/invalid key are used ([37b0870](https://github.com/reservoirprotocol/indexer-v3/commit/37b08709873346353d62d985560394cdc0eafd81))
- optimize attribute filtering ([1d8dc56](https://github.com/reservoirprotocol/indexer-v3/commit/1d8dc56fdbba2097ab028bffea1dfdd1eba28ea0))
- optional time range and sort direction for token floor ask events API ([849e5ad](https://github.com/reservoirprotocol/indexer-v3/commit/849e5ad335d0cfeec0f27ecd8a9a96f09a5809a4))
- prioritize collection sync api ([fb82929](https://github.com/reservoirprotocol/indexer-v3/commit/fb82929db39374c6121a7f77f1162061cc4537be))
- prioritize low fee sell orders ([e93a76c](https://github.com/reservoirprotocol/indexer-v3/commit/e93a76cc39ec45fc9615ce6ce1d9e0fe8a61da58))
- properly associate orders to their source ([02c5c43](https://github.com/reservoirprotocol/indexer-v3/commit/02c5c430c9fe0787c8ac0c43c01c9c416a48c1ed))
- properly integrate metadata for user positions api ([48d1780](https://github.com/reservoirprotocol/indexer-v3/commit/48d178039712fe53cc3805b82c5d2541ecc428ac))
- remove redundant fields ([86a3dda](https://github.com/reservoirprotocol/indexer-v3/commit/86a3dda5c42165c8962a5a55ca16444334d76f26))
- reorganize API into more logical product categories ([30428df](https://github.com/reservoirprotocol/indexer-v3/commit/30428df18b98a153ac296f659a62564bfc48ec19))
- support building attribute and collections bids ([1384638](https://github.com/reservoirprotocol/indexer-v3/commit/138463823af3933bf7f772ddde98a6d9baab3a0f))
- temporary log keys when posting orders in batch ([4ff07d2](https://github.com/reservoirprotocol/indexer-v3/commit/4ff07d20ce008de72a639ab3a95b421be663ee2c))
- update indexes ([696411c](https://github.com/reservoirprotocol/indexer-v3/commit/696411cb419af1fc26d843cfa7f07e2f158b88dc))
- update user tokens api to sort by top_buy_value ([541288b](https://github.com/reservoirprotocol/indexer-v3/commit/541288b7d73e4a44bd64aaded641d1a0109fbbee))
- update Deprecated docs ([666f235](https://github.com/reservoirprotocol/indexer-v3/commit/666f2354b3732b5c3aaa9964dc0f0e147bfe4df9))
- use a sample image as the collection icon when missing ([a526bed](https://github.com/reservoirprotocol/indexer-v3/commit/a526bed11cecfa21097fe74d864b649410c658fd))
- use cached tokens attributes ([5144ab5](https://github.com/reservoirprotocol/indexer-v3/commit/5144ab55286c8ac14ec1786e64fe37dd5a596abc))
- use continuation node for pagination ([23066a5](https://github.com/reservoirprotocol/indexer-v3/commit/23066a5cbbd4094f70532f16edd52990bab39c2d))
- use denormalized attributes for filtering ([ad68c2b](https://github.com/reservoirprotocol/indexer-v3/commit/ad68c2b33a33756ec39edd52cdcde2bf640b7f9d))
- v2 sales API ([ad41ff1](https://github.com/reservoirprotocol/indexer-v3/commit/ad41ff1f9a3ea1ae611a1a285e3bd3ee09d7a3ad))
- wip ([bdfd689](https://github.com/reservoirprotocol/indexer-v3/commit/bdfd68975bf39cff74004f02625abd04ea2da426))

### Bug Fixes

- add 2 minutes timeout when indexing metadata ([9912656](https://github.com/reservoirprotocol/indexer-v3/commit/99126568a7b80465cd0bfa54a60bf6d26acfc1b3))
- add missing comma ([da5364c](https://github.com/reservoirprotocol/indexer-v3/commit/da5364c84cd4b5989cae66c353aa11cb5e6728b0))
- add missing parameters when posting to opensea ([fc7dcfb](https://github.com/reservoirprotocol/indexer-v3/commit/fc7dcfb6ce6d7c5c27fd03d6fd30beeb1f43b5b5))
- allow duplicated token metadata write jobs ([8622278](https://github.com/reservoirprotocol/indexer-v3/commit/8622278a07c318b1d509fc30754770193bc82a2a))
- asks and bids apis tweaks ([08a7518](https://github.com/reservoirprotocol/indexer-v3/commit/08a7518df5ddcda508166175b1cfc50473c0e190))
- attribute explore api should sort desc ([70767fb](https://github.com/reservoirprotocol/indexer-v3/commit/70767fbdfbe6ec146cce1b676be76dfee1130fbd))
- change hstore attributes insertion ([5ceda73](https://github.com/reservoirprotocol/indexer-v3/commit/5ceda73c648301febcee43f89a1835e157a7677c))
- change hstore attributes insertion ([d7e45a6](https://github.com/reservoirprotocol/indexer-v3/commit/d7e45a6b07e249164f68d6281e600dbf42e34b65))
- change stats query when filtering by attribute ([b13d4df](https://github.com/reservoirprotocol/indexer-v3/commit/b13d4df72cc45d8317d4f9d07d9e69feb33d0603))
- change to floorAskPrice ([c612798](https://github.com/reservoirprotocol/indexer-v3/commit/c6127981af71ac579eedda463893f43fa6995efc))
- change versions and clean up some code ([077e97f](https://github.com/reservoirprotocol/indexer-v3/commit/077e97fb5e827e5a622fc786e6ebe516cfc5b91e))
- collection entity parsing ([9d31365](https://github.com/reservoirprotocol/indexer-v3/commit/9d313655f2345d7ceb244dd0b92f54454d381b0e))
- contination bug ([#243](https://github.com/reservoirprotocol/indexer-v3/issues/243)) ([f0c5d53](https://github.com/reservoirprotocol/indexer-v3/commit/f0c5d53be623a6a9493a9491db72d6c2cb2c3b51))
- debug ([5173eab](https://github.com/reservoirprotocol/indexer-v3/commit/5173eab03c6dfb250c3c8edf22ac97c3664857e0))
- debug opensea order posting on rinkeby ([ab33d1e](https://github.com/reservoirprotocol/indexer-v3/commit/ab33d1e3065a4529c85010d28793cc931848856b))
- debug rarible full collection indexing ([956f659](https://github.com/reservoirprotocol/indexer-v3/commit/956f659ae899f6959bcaeaa236cd85b5a7fc989d))
- debugging ([c30a9a4](https://github.com/reservoirprotocol/indexer-v3/commit/c30a9a4eb64f0f7eb8a74f7a54b9adbce484f0db))
- debugging ([841ceef](https://github.com/reservoirprotocol/indexer-v3/commit/841ceef559ada0a7777a73f039196fc71b3cba25))
- debugging ([af6eccc](https://github.com/reservoirprotocol/indexer-v3/commit/af6eccc3c5ce91e8564bca8bbf9ab972cdf7a04c))
- debugging ([995fed7](https://github.com/reservoirprotocol/indexer-v3/commit/995fed7f2a6af143c8f03b35984a19a9de8bc7cd))
- default start and end timestamp of the floor ask events api in the code ([f73b033](https://github.com/reservoirprotocol/indexer-v3/commit/f73b0336ba068b1879d53e0943a5f7a523cdfdf7))
- deploy ([dc911ed](https://github.com/reservoirprotocol/indexer-v3/commit/dc911ed73b102fd784a91536cb37af5a3390d520))
- deploy ([18f4ba4](https://github.com/reservoirprotocol/indexer-v3/commit/18f4ba417ddd4e56710a4772120afd73f9c34fcb))
- deploy ([bad4757](https://github.com/reservoirprotocol/indexer-v3/commit/bad4757737e08bd81707c1cd2d0286388c5b2c22))
- deploy ([5cafdbc](https://github.com/reservoirprotocol/indexer-v3/commit/5cafdbc9c1bd6751a7d63d942ed4177c067fb732))
- deploy ([2c8b781](https://github.com/reservoirprotocol/indexer-v3/commit/2c8b78131b1dbff52a058659a831074d9bd76b08))
- do not return any values from query ([c3a2e67](https://github.com/reservoirprotocol/indexer-v3/commit/c3a2e67ea36449a85fbdc68de529f23be3ead635))
- do not return any values from query ([1bc5715](https://github.com/reservoirprotocol/indexer-v3/commit/1bc5715baeec6baf3c57c64de28d2ff30dd1fc59))
- enforce passing the collection together with the attributes ([7e262b6](https://github.com/reservoirprotocol/indexer-v3/commit/7e262b6515dbe11446fada027d44688e7327d73d))
- ensure a single worker fetches metadata ([7590473](https://github.com/reservoirprotocol/indexer-v3/commit/75904738571cdf82c70d06066e24b649998a44ff))
- explicit cast to postgres numeric type ([7fb5573](https://github.com/reservoirprotocol/indexer-v3/commit/7fb557365147f1ce079864f9d649eaae37614cfd))
- handle duplicated collection slugs ([315adb7](https://github.com/reservoirprotocol/indexer-v3/commit/315adb74620e26af0457c254fb419f76da972db5))
- handle duplicated collection slugs ([60f5331](https://github.com/reservoirprotocol/indexer-v3/commit/60f5331b46700d03dbd236272cfc1837e96d0a67))
- handle pre-approvals of common exchanges ([6dd7e48](https://github.com/reservoirprotocol/indexer-v3/commit/6dd7e4881f27c9823f04833e6dc3c47f3569d435))
- increase metadata fetch concurrency ([6aa4a29](https://github.com/reservoirprotocol/indexer-v3/commit/6aa4a29ea79edfbf8314ba28ca54cbd1636bd9fc))
- increase metadata fetch timeout ([ac677c8](https://github.com/reservoirprotocol/indexer-v3/commit/ac677c87ecd6fd47017e5b193bf6c4bafae6f5cb))
- increase payload size limit for admin metadata index api ([687f2a6](https://github.com/reservoirprotocol/indexer-v3/commit/687f2a6f465c8013caf4fddf48719d9cc9f5d27b))
- insert newly minted tokens into corresponding collection-wide token sets ([d7d29e3](https://github.com/reservoirprotocol/indexer-v3/commit/d7d29e3e2757ec034098439367c75b2cc815c6d8))
- make the owner nullable in the tokens details api ([9d3aa0e](https://github.com/reservoirprotocol/indexer-v3/commit/9d3aa0e7c6e333e13277fc19e64f3b554c282fb8))
- merge conflicts ([fe175ab](https://github.com/reservoirprotocol/indexer-v3/commit/fe175ab281e9f47bbde2597740331f253adbfec7))
- optimize get user collections api ([b77e6fa](https://github.com/reservoirprotocol/indexer-v3/commit/b77e6fa5ec9f5fc77d47ee4a6ab570a830063718))
- orders asks and bids api tweaks ([f3644a4](https://github.com/reservoirprotocol/indexer-v3/commit/f3644a4d0cf683f262105ef0d19763f87e82a079))
- proper token set top buy query ([75457ff](https://github.com/reservoirprotocol/indexer-v3/commit/75457fff8766b534eaa3e8798d16a955853458ae))
- proper wyvern payment token detection ([e80d2ec](https://github.com/reservoirprotocol/indexer-v3/commit/e80d2ec5ec6d0c70e8b7b46a06973ea5e8bfb96c))
- properly handle attribute filtering on collection attributes apis ([0e011a4](https://github.com/reservoirprotocol/indexer-v3/commit/0e011a4bc3439476a88515abbd27adef0699f92b))
- properly handle attribute filtering on collection attributes apis ([082516f](https://github.com/reservoirprotocol/indexer-v3/commit/082516ffaf3347549bc1492a39dedbdd541c27c3))
- properly handle inactive orders retrieval ([5e2a942](https://github.com/reservoirprotocol/indexer-v3/commit/5e2a94225dca225030fe1c649fada02ecbf302de))
- properly handle list token sets ([4bb8164](https://github.com/reservoirprotocol/indexer-v3/commit/4bb81646637167a696a4607778f1cc7603012ecc))
- properly handle list token sets with attributes ([4674d84](https://github.com/reservoirprotocol/indexer-v3/commit/4674d844674b535c8597c02f03f2fa3789c80fe3))
- properly handle retrieving null sources ([1187c36](https://github.com/reservoirprotocol/indexer-v3/commit/1187c36a116383b8ef57d934154f917332f4e218))
- redeploy ([6dcdfc8](https://github.com/reservoirprotocol/indexer-v3/commit/6dcdfc82b1804b90e4a0f34a0b7dfac6ebe88255))
- remove concurrency from metadata write queue ([7cfc037](https://github.com/reservoirprotocol/indexer-v3/commit/7cfc03726dcfdc6fbe224d415c72bbdf9be86d39))
- remove debug log ([2904e78](https://github.com/reservoirprotocol/indexer-v3/commit/2904e782c8a6252fda1fc360e2bd242e20d33521))
- remove debug log ([41ffb97](https://github.com/reservoirprotocol/indexer-v3/commit/41ffb977ce9ad80d1cc81d29f24296a800fd1c84))
- remove debug logs ([de32984](https://github.com/reservoirprotocol/indexer-v3/commit/de32984ee4cb53bf2ef94d9245d26b10a70871a0))
- remove initial token attributes deletion and increase concurrency ([e68a441](https://github.com/reservoirprotocol/indexer-v3/commit/e68a441c8adb3096925a79c730a542ccf064ccd3))
- remove join on tokens when fetching collections ([04fb8f8](https://github.com/reservoirprotocol/indexer-v3/commit/04fb8f81f804d9639642a423511ad3fd3e7043ed))
- remove token attributes deletion ([4556b08](https://github.com/reservoirprotocol/indexer-v3/commit/4556b08ad29094d1787f5034bcb9163e1f1703d8))
- repair build ([e6e0b56](https://github.com/reservoirprotocol/indexer-v3/commit/e6e0b56b89536497508a0c6ae2fdc013790acb88))
- revert temporary timeout increase and add improvement idea for updating expired orders ([370dfe0](https://github.com/reservoirprotocol/indexer-v3/commit/370dfe01dda87d36ccc50fa4a3c89bb28b7e7154))
- skip metadata for unknown tokens ([5fe9946](https://github.com/reservoirprotocol/indexer-v3/commit/5fe9946339de2c96841502f38faef39c3b523102))
- skip metadata write jobs with invalid data ([972afba](https://github.com/reservoirprotocol/indexer-v3/commit/972afba0f803e1cd74f0ffb2af061e1624d8518e))
- skip unknown collections ([73ea6a9](https://github.com/reservoirprotocol/indexer-v3/commit/73ea6a97ca693a6416f157ec993699ecab96af78))
- stringify all metadata keys and values before inserting to database ([9006f09](https://github.com/reservoirprotocol/indexer-v3/commit/9006f0948338a8c23f4405832cf95227f331d4bb))
- temporary internal database timeouts increase ([16e3c86](https://github.com/reservoirprotocol/indexer-v3/commit/16e3c8650f9f24403c4b16fa897b145c77a0ba07))
- temporary script for backfilling all orders' contract ([276128c](https://github.com/reservoirprotocol/indexer-v3/commit/276128cf9b70c53728faf3b31fa3d5c85eba41cb))
- testing ([6920c1d](https://github.com/reservoirprotocol/indexer-v3/commit/6920c1d7c2b094b7f524299f1e567dd4a38491f0))
- top sell value from users tokens ([5e159bd](https://github.com/reservoirprotocol/indexer-v3/commit/5e159bd8687d854d342da8e77702537796bf4a08))
- transfer continuation node ([f3a1656](https://github.com/reservoirprotocol/indexer-v3/commit/f3a1656d5299bbfc4e84bcbb8253cb17afd3c5f9))
- tweak attributes all api ([7ed8f06](https://github.com/reservoirprotocol/indexer-v3/commit/7ed8f06a41b2ef6b5b8ce8849af6be56c9b960f7))
- tweak attributes all api ([d6ed9e9](https://github.com/reservoirprotocol/indexer-v3/commit/d6ed9e9b19fc41471b0446e10d1c11665673d68b))
- tweak collection and stats apis ([bb515fe](https://github.com/reservoirprotocol/indexer-v3/commit/bb515fed45ed7a486240d29eed01bcddff12218a))
- tweak collection and stats apis ([889c775](https://github.com/reservoirprotocol/indexer-v3/commit/889c775624d0167980ddb9775557bb1a24547f4a))
- tweaks to the sales and transfers apis ([db520bc](https://github.com/reservoirprotocol/indexer-v3/commit/db520bcf0d21727c9579e5a13621f217249c37e4))
- update api response ([e61206a](https://github.com/reservoirprotocol/indexer-v3/commit/e61206a65d8c4dac5dcbedb76dede7baab1f37cb))
- update collection name ([4861d4d](https://github.com/reservoirprotocol/indexer-v3/commit/4861d4d5747661ab596995827d96106f8f3f2e5d))
- update metadata index api query ([469d4c0](https://github.com/reservoirprotocol/indexer-v3/commit/469d4c0653d3b36a2d515950e29fa0da21ef3c14))
- update migration indexes ([25aa845](https://github.com/reservoirprotocol/indexer-v3/commit/25aa845a1a7cda46ca8ced665c7a698cf5161600))
- use nulls last when sorting collections by volume ([e0b7e8c](https://github.com/reservoirprotocol/indexer-v3/commit/e0b7e8cf9ed2403d30cf0834007aac8dd78a3d2d))
- user collections response type ([b5db3ad](https://github.com/reservoirprotocol/indexer-v3/commit/b5db3ad4e320449a6574d1b0bae57e004cc5c86a))<|MERGE_RESOLUTION|>--- conflicted
+++ resolved
@@ -2,8 +2,6 @@
 
 All notable changes to this project will be documented in this file. See [standard-version](https://github.com/conventional-changelog/standard-version) for commit guidelines.
 
-<<<<<<< HEAD
-=======
 ### 5.81.98 (2022-06-17)
 
 ### 5.81.97 (2022-06-17)
@@ -12,7 +10,6 @@
 
 ### 5.81.95 (2022-06-16)
 
->>>>>>> a9e56fa4
 ### 5.81.94 (2022-06-16)
 
 ### 5.81.93 (2022-06-16)
