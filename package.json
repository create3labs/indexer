{
  "name": "reservoir-indexer",
<<<<<<< HEAD
  "version": "5.128.4",
=======
  "version": "5.130.0",
>>>>>>> 25b1cda6
  "description": "Reservoir Protocol Indexer",
  "main": "./dist/index.js",
  "repository": "https://github.com/reservoirprotocol/indexer",
  "author": "Uneven Labs",
  "license": "MIT",
  "private": true,
  "scripts": {
    "clean": "rm -rf ./dist tsconfig.tsbuildinfo",
    "compile": "tsc",
    "build": "yarn clean; yarn compile",
    "start": "yarn migrate up; node -r module-alias/register ./dist/index.js",
    "migrate": "ts-node ./node_modules/node-pg-migrate/bin/node-pg-migrate -m ./src/migrations --no-check-order",
    "debug": "yarn build && yarn migrate up; node --inspect -r module-alias/register ./dist/index.js",
    "commitlint": "commitlint --edit",
    "lint-check": "eslint --max-warnings 0 --ext .js,.ts,.json src",
    "format-check": "prettier --check \"src/**/*.+(js|ts|json)\"",
    "format": "prettier --write \"src/**/*.+(js|ts|json)\"",
    "prepare": "husky install",
    "release": "standard-version"
  },
  "dependencies": {
    "@bull-board/hapi": "4.0.1",
    "@commitlint/cli": "^16.2.1",
    "@commitlint/config-conventional": "^16.2.1",
    "@hapi/basic": "^6.0.0",
    "@hapi/boom": "^9.1.4",
    "@hapi/hapi": "^20.0.0",
    "@hapi/inert": "^6.0.4",
    "@hapi/vision": "^6.1.0",
    "@poprank/rankings": "^1.1.20",
    "@reservoir0x/sdk": "0.0.135",
    "@types/date-fns": "^2.6.0",
    "@types/hapi__basic": "^5.1.2",
    "@types/hapi__hapi": "^20.0.9",
    "@types/hapi__inert": "^5.2.3",
    "@types/hapi__vision": "^5.5.3",
    "@types/ioredis": "^4.28.1",
    "@types/json-stable-stringify": "^1.0.33",
    "@types/lodash": "^4.14.180",
    "@types/node": "^17.0.0",
    "@types/node-cron": "^3.0.0",
    "@types/qs": "^6.9.7",
    "@typescript-eslint/eslint-plugin": "^5.14.0",
    "@typescript-eslint/parser": "^5.14.0",
    "arweave": "^1.10.23",
    "aws-sdk": "^2.1148.0",
    "bullmq": "^1.75.1",
    "dd-trace": "^1.5.1",
    "dotenv": "^10.0.0",
    "eslint": "^8.10.0",
    "eslint-config-prettier": "^8.5.0",
    "ethers": "5.6.8",
    "graphql": "^16.3.0",
    "graphql-request": "^4.0.0",
    "hapi-swagger": "14.2.4",
    "husky": "^7.0.4",
    "ioredis": "^4.28.0",
    "joi": "17.x",
    "json-stable-stringify": "^1.0.1",
    "module-alias": "^2.2.2",
    "node-cron": "^3.0.0",
    "node-html-parser": "^5.3.3",
    "node-pg-migrate": "^6.0.0",
    "nodemon": "^2.0.15",
    "p-limit": "^3.0.0",
    "pg": "^8.7.1",
    "pg-promise": "^10.11.1",
    "prettier": "^2.5.1",
    "qs": "^6.10.1",
    "redlock": "^5.0.0-beta.1",
    "slugify": "^1.6.5",
    "standard-version": "^9.3.2",
    "swagger2openapi": "^7.0.8",
    "ts-node": "^10.4.0",
    "typescript": "^4.4.4",
    "winston": "^3.3.3"
  },
  "_moduleAliases": {
    "@/api": "dist/api",
    "@/arweave-sync": "dist/sync/arweave",
    "@/common": "dist/common",
    "@/config": "dist/config",
    "@/models": "dist/models",
    "@/utils": "dist/utils",
    "@/jobs": "dist/jobs",
    "@/orderbook": "dist/orderbook",
    "@/events-sync": "dist/sync/events",
    "@/pubsub": "dist/pubsub"
  }
}<|MERGE_RESOLUTION|>--- conflicted
+++ resolved
@@ -1,10 +1,6 @@
 {
   "name": "reservoir-indexer",
-<<<<<<< HEAD
-  "version": "5.128.4",
-=======
   "version": "5.130.0",
->>>>>>> 25b1cda6
   "description": "Reservoir Protocol Indexer",
   "main": "./dist/index.js",
   "repository": "https://github.com/reservoirprotocol/indexer",
