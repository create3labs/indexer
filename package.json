--- conflicted
+++ resolved
@@ -1,10 +1,6 @@
 {
   "name": "reservoir-indexer",
-<<<<<<< HEAD
-  "version": "5.80.9",
-=======
   "version": "5.81.1",
->>>>>>> 7753185c
   "description": "Reservoir Protocol Indexer",
   "main": "./dist/index.js",
   "repository": "https://github.com/reservoirprotocol/indexer-v3",
