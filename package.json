--- conflicted
+++ resolved
@@ -1,10 +1,6 @@
 {
   "name": "reservoir-indexer",
-<<<<<<< HEAD
-  "version": "5.146.0",
-=======
   "version": "5.147.3",
->>>>>>> e2511ff1
   "description": "Reservoir Protocol Indexer",
   "main": "./dist/index.js",
   "repository": "https://github.com/reservoirprotocol/indexer",
