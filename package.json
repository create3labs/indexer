--- conflicted
+++ resolved
@@ -1,10 +1,6 @@
 {
   "name": "reservoir-indexer",
-<<<<<<< HEAD
-  "version": "5.148.0",
-=======
   "version": "5.148.1",
->>>>>>> 4a3f2271
   "description": "Reservoir Protocol Indexer",
   "main": "./dist/index.js",
   "repository": "https://github.com/reservoirprotocol/indexer",
