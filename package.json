--- conflicted
+++ resolved
@@ -1,10 +1,6 @@
 {
   "name": "reservoir-indexer",
-<<<<<<< HEAD
-  "version": "5.81.1",
-=======
   "version": "5.81.15",
->>>>>>> 5921b621
   "description": "Reservoir Protocol Indexer",
   "main": "./dist/index.js",
   "repository": "https://github.com/reservoirprotocol/indexer-v3",
