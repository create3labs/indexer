--- conflicted
+++ resolved
@@ -1,10 +1,6 @@
 {
   "name": "reservoir-indexer",
-<<<<<<< HEAD
-  "version": "5.81.28",
-=======
   "version": "5.81.31",
->>>>>>> 06ea1a65
   "description": "Reservoir Protocol Indexer",
   "main": "./dist/index.js",
   "repository": "https://github.com/reservoirprotocol/indexer-v3",
