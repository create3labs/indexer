{
  "name": "reservoir-indexer",
<<<<<<< HEAD
  "version": "5.66.7",
=======
  "version": "5.66.9",
>>>>>>> 765423b4
  "description": "Reservoir Protocol Indexer",
  "main": "./dist/index.js",
  "repository": "https://github.com/reservoirprotocol/indexer-v3",
  "author": "Uneven Labs",
  "license": "MIT",
  "private": true,
  "scripts": {
    "clean": "rm -rf ./dist tsconfig.tsbuildinfo",
    "compile": "tsc",
    "build": "yarn clean; yarn compile",
    "start": "yarn migrate up; node -r module-alias/register ./dist/index.js",
    "migrate": "ts-node ./node_modules/node-pg-migrate/bin/node-pg-migrate -m ./src/migrations",
    "debug": "yarn build && yarn migrate up; node --inspect -r module-alias/register ./dist/index.js",
    "commitlint": "commitlint --edit",
    "lint-check": "eslint --max-warnings 0 --ext .js,.ts,.json src",
    "format-check": "prettier --check \"src/**/*.+(js|ts|json)\"",
    "format": "prettier --write \"src/**/*.+(js|ts|json)\"",
    "postinstall": "husky install",
    "release": "standard-version"
  },
  "dependencies": {
    "@bull-board/hapi": "^3.11.0",
    "@hapi/boom": "^9.1.4",
    "@hapi/hapi": "^20.0.0",
    "@hapi/inert": "^6.0.4",
    "@hapi/vision": "^6.1.0",
    "@reservoir0x/sdk": "0.0.66",
    "arweave": "^1.10.23",
    "bullmq": "^1.75.1",
    "dd-trace": "^1.5.1",
    "dotenv": "^10.0.0",
    "ethers": "^5.5.1",
    "graphql": "^16.3.0",
    "graphql-request": "^4.0.0",
    "hapi-swagger": "14.2.4",
    "ioredis": "^4.28.0",
    "joi": "17.x",
    "json-stable-stringify": "^1.0.1",
    "node-cron": "^3.0.0",
    "p-limit": "^3.0.0",
    "pg": "^8.7.1",
    "pg-promise": "^10.11.1",
    "qs": "^6.10.1",
    "redlock": "^5.0.0-beta.1",
    "winston": "^3.3.3"
  },
  "devDependencies": {
    "@commitlint/cli": "^16.2.1",
    "@commitlint/config-conventional": "^16.2.1",
    "@types/date-fns": "^2.6.0",
    "@types/hapi__hapi": "^20.0.9",
    "@types/hapi__inert": "^5.2.3",
    "@types/hapi__vision": "^5.5.3",
    "@types/ioredis": "^4.28.1",
    "@types/json-stable-stringify": "^1.0.33",
    "@types/lodash": "^4.14.180",
    "@types/node": "^17.0.0",
    "@types/node-cron": "^3.0.0",
    "@types/qs": "^6.9.7",
    "@typescript-eslint/eslint-plugin": "^5.14.0",
    "@typescript-eslint/parser": "^5.14.0",
    "eslint": "^8.10.0",
    "eslint-config-prettier": "^8.5.0",
    "husky": "^7.0.4",
    "module-alias": "^2.2.2",
    "node-pg-migrate": "^6.0.0",
    "nodemon": "^2.0.15",
    "prettier": "^2.5.1",
    "standard-version": "^9.3.2",
    "ts-node": "^10.4.0",
    "typescript": "^4.4.4"
  },
  "_moduleAliases": {
    "@/api": "dist/api",
    "@/arweave-sync": "dist/sync/arweave",
    "@/common": "dist/common",
    "@/config": "dist/config",
    "@/models": "dist/models",
    "@/utils": "dist/utils",
    "@/jobs": "dist/jobs",
    "@/orderbook": "dist/orderbook",
    "@/events-sync": "dist/sync/events"
  }
}<|MERGE_RESOLUTION|>--- conflicted
+++ resolved
@@ -1,10 +1,6 @@
 {
   "name": "reservoir-indexer",
-<<<<<<< HEAD
-  "version": "5.66.7",
-=======
   "version": "5.66.9",
->>>>>>> 765423b4
   "description": "Reservoir Protocol Indexer",
   "main": "./dist/index.js",
   "repository": "https://github.com/reservoirprotocol/indexer-v3",
