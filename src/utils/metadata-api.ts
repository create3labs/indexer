--- conflicted
+++ resolved
@@ -43,7 +43,6 @@
         tokenSetId: `contract:${contract}`,
       };
     } else {
-<<<<<<< HEAD
       let data: any = {
         slug: slugify(contract, { lower: true }),
         name: "Unknown",
@@ -57,13 +56,6 @@
         },
         royalties: [],
       };
-=======
-      const indexingMethod = MetadataApi.getCollectionIndexingMethod(community);
-
-      const url = `${
-        config.metadataApiBaseUrlAlt
-      }/v4/${getNetworkName()}/metadata/collection?method=${indexingMethod}&token=${contract}:${tokenId}`;
->>>>>>> 1c2987f3
 
       try {
         const res = await axios.get(
@@ -102,13 +94,14 @@
           twitterUsername: "",
         },
         royalties: data?.royalties ?? [],
+        openseaRoyalties: data?.royalties ?? [],
         contract: contract,
         tokenIdRange: null,
         tokenSetId: contract,
       };
 
       if (collection.isFallback && !options?.allowFallback) {
-        throw new Error("Fallback collection data not acceptable");
+        throw new Error(`Fallback collection data not acceptable ${tokenId}${community}`);
       }
 
       return collection;
