--- conflicted
+++ resolved
@@ -1,11 +1,7 @@
 import { AddressZero } from "@ethersproject/constants";
-<<<<<<< HEAD
 import * as Sdk from "@0xlol/sdk";
-=======
-import * as Sdk from "@reservoir0x/sdk";
-import { OrderKind } from "@reservoir0x/sdk/dist/seaport/types";
+import { OrderKind } from "@0xlol/sdk/dist/seaport/types";
 import _ from "lodash";
->>>>>>> 1c2987f3
 import pLimit from "p-limit";
 
 import { idb, pgp, redb } from "@/common/db";
@@ -29,7 +25,7 @@
 import { getUSDAndNativePrices } from "@/utils/prices";
 import * as royalties from "@/utils/royalties";
 import { Royalty } from "@/utils/royalties";
-import { generateMerkleTree } from "@reservoir0x/sdk/dist/common/helpers/merkle";
+import { generateMerkleTree } from "@0xlol/sdk/dist/common/helpers/merkle";
 import { TokenSet } from "@/orderbook/token-sets/token-list";
 import * as refreshContractCollectionsMetadata from "@/jobs/collection-updates/refresh-contract-collections-metadata-queue";
 
@@ -156,29 +152,8 @@
         });
       }
 
-<<<<<<< HEAD
-      // Check: sell order has Eth as payment token
-      if (
-        info.side === "sell" &&
-        info.paymentToken.toLowerCase() !==
-          Sdk.Common.Addresses.Eth[config.chainId].toLowerCase() &&
-        !isReservoir
-      ) {
-        return results.push({
-          id,
-          status: "unsupported-payment-token",
-        });
-      }
-
-      // Check: buy order has Weth as payment token
-      if (
-        info.side === "buy" &&
-        info.paymentToken.toLowerCase() !== Sdk.Common.Addresses.Weth[config.chainId].toLowerCase()
-      ) {
-=======
       // Check: buy order has a supported payment token
       if (info.side === "buy" && !getNetworkSettings().supportedBidCurrencies[info.paymentToken]) {
->>>>>>> 1c2987f3
         return results.push({
           id,
           status: "unsupported-payment-token",
