/* eslint-disable @typescript-eslint/no-explicit-any */
// Exports

export * as cryptopunks from "@/orderbook/orders/cryptopunks";
export * as forward from "@/orderbook/orders/forward";
export * as foundation from "@/orderbook/orders/foundation";
export * as looksRare from "@/orderbook/orders/looks-rare";
export * as seaport from "@/orderbook/orders/seaport";
export * as sudoswap from "@/orderbook/orders/sudoswap";
export * as x2y2 from "@/orderbook/orders/x2y2";
export * as zeroExV4 from "@/orderbook/orders/zeroex-v4";
export * as zora from "@/orderbook/orders/zora";
export * as universe from "@/orderbook/orders/universe";
export * as element from "@/orderbook/orders/element";
export * as infinity from "@/orderbook/orders/infinity";
export * as blur from "@/orderbook/orders/blur";
export * as rarible from "@/orderbook/orders/rarible";
export * as manifold from "@/orderbook/orders/manifold";

// Imports
import * as Sdk from "@reservoir0x/sdk";
import * as SdkTypesV5 from "@reservoir0x/sdk/dist/router/v5/types";
import * as SdkTypesV6 from "@reservoir0x/sdk/dist/router/v6/types";

import { redb } from "@/common/db";
import { config } from "@/config/index";
import { Sources } from "@/models/sources";
import { SourcesEntity } from "@/models/sources/sources-entity";

// Whenever a new order kind is added, make sure to also include an
// entry/implementation in the below types/methods in order to have
// the new order available/fillable.

export type OrderKind =
  | "wyvern-v2"
  | "wyvern-v2.3"
  | "looks-rare"
  | "zeroex-v4-erc721"
  | "zeroex-v4-erc1155"
  | "foundation"
  | "x2y2"
  | "seaport"
  | "rarible"
  | "element-erc721"
  | "element-erc1155"
  | "quixotic"
  | "nouns"
  | "zora-v3"
  | "mint"
  | "cryptopunks"
  | "sudoswap"
  | "universe"
  | "nftx"
  | "blur"
<<<<<<< HEAD
  | "infinity"
  | "forward";
=======
  | "forward"
  | "manifold";
>>>>>>> f99a6319

// In case we don't have the source of an order readily available, we use
// a default value where possible (since very often the exchange protocol
// is tightly coupled to a source marketplace and we just assume that the
// bulk of orders from a protocol come from known that marketplace).

const mintsSources = new Map<string, string>();
mintsSources.set("0x059edd72cd353df5106d2b9cc5ab83a52287ac3a", "artblocks.io");
mintsSources.set("0xa7d8d9ef8d8ce8992df33d8b8cf4aebabd5bd270", "artblocks.io");
mintsSources.set("0x57f1887a8bf19b14fc0df6fd9b2acc9af147ea85", "ens.domains");
mintsSources.set("0x495f947276749ce646f68ac8c248420045cb7b5e", "opensea.io");
mintsSources.set("0xc9154424b823b10579895ccbe442d41b9abd96ed", "rarible.com");
mintsSources.set("0xb66a603f4cfe17e3d27b87a8bfcad319856518b8", "rarible.com");
mintsSources.set("0xc143bbfcdbdbed6d454803804752a064a622c1f3", "async.art");
mintsSources.set("0xfbeef911dc5821886e1dda71586d90ed28174b7d", "knownorigin.io");

export const getOrderSourceByOrderKind = async (
  orderKind: OrderKind,
  address?: string
): Promise<SourcesEntity | undefined> => {
  try {
    const sources = await Sources.getInstance();
    switch (orderKind) {
      case "x2y2":
        return sources.getOrInsert("x2y2.io");
      case "foundation":
        return sources.getOrInsert("foundation.app");
      case "looks-rare":
        return sources.getOrInsert("looksrare.org");
      case "seaport":
      case "wyvern-v2":
      case "wyvern-v2.3":
        return sources.getOrInsert("opensea.io");
      case "rarible":
        return sources.getOrInsert("rarible.com");
      case "element-erc721":
      case "element-erc1155":
        return sources.getOrInsert("element.market");
      case "quixotic":
        return sources.getOrInsert("quixotic.io");
      case "zora-v3":
        return sources.getOrInsert("zora.co");
      case "nouns":
        return sources.getOrInsert("nouns.wtf");
      case "cryptopunks":
        return sources.getOrInsert("cryptopunks.app");
      case "sudoswap":
        return sources.getOrInsert("sudoswap.xyz");
      case "universe":
        return sources.getOrInsert("universe.xyz");
      case "nftx":
        return sources.getOrInsert("nftx.io");
      case "blur":
        return sources.getOrInsert("blur.io");
<<<<<<< HEAD
      case "infinity":
        return sources.getOrInsert("infinity.xyz"); // TODO - what needs to be done to add infinity to source? do I update the json file?
=======
      case "manifold":
        return sources.getOrInsert("manifold.xyz");

>>>>>>> f99a6319
      case "mint": {
        if (address && mintsSources.has(address)) {
          return sources.getOrInsert(mintsSources.get(address)!);
        }
      }
    }
  } catch {
    // Skip on any errors
  }

  // In case nothing matched, return `undefined` by default
};

// Support for filling listings
export const generateListingDetailsV5 = (
  order: {
    id: string;
    kind: OrderKind;
    currency: string;
    // eslint-disable-next-line @typescript-eslint/no-explicit-any
    rawData: any;
  },
  token: {
    kind: "erc721" | "erc1155";
    contract: string;
    tokenId: string;
    amount?: number;
  }
): SdkTypesV5.ListingDetails => {
  const common = {
    contractKind: token.kind,
    contract: token.contract,
    tokenId: token.tokenId,
    currency: order.currency,
    amount: token.amount ?? 1,
  };

  switch (order.kind) {
    case "cryptopunks": {
      return {
        kind: "cryptopunks",
        ...common,
        order: new Sdk.CryptoPunks.Order(config.chainId, order.rawData),
      };
    }

    case "foundation": {
      return {
        kind: "foundation",
        ...common,
        order: new Sdk.Foundation.Order(config.chainId, order.rawData),
      };
    }

    case "looks-rare": {
      return {
        kind: "looks-rare",
        ...common,
        order: new Sdk.LooksRare.Order(config.chainId, order.rawData),
      };
    }

    case "x2y2": {
      return {
        kind: "x2y2",
        ...common,
        order: new Sdk.X2Y2.Order(config.chainId, order.rawData),
      };
    }

    case "zeroex-v4-erc721":
    case "zeroex-v4-erc1155": {
      return {
        kind: "zeroex-v4",
        ...common,
        order: new Sdk.ZeroExV4.Order(config.chainId, order.rawData),
      };
    }

    case "seaport": {
      if (order.rawData) {
        return {
          kind: "seaport",
          ...common,
          order: new Sdk.Seaport.Order(config.chainId, order.rawData),
        };
      } else {
        // Sorry for all the below `any` types
        return {
          // eslint-disable-next-line
          kind: "seaport-partial" as any,
          ...common,
          order: {
            contract: token.contract,
            tokenId: token.tokenId,
            id: order.id,
            // eslint-disable-next-line
          } as any,
        };
      }
    }

    case "zora-v3": {
      return {
        kind: "zora",
        ...common,
        order: new Sdk.Zora.Order(config.chainId, order.rawData),
      };
    }

    case "universe": {
      return {
        kind: "universe",
        ...common,
        order: new Sdk.Universe.Order(config.chainId, order.rawData),
      };
    }

    case "rarible": {
      return {
        kind: "rarible",
        ...common,
        order: new Sdk.Rarible.Order(config.chainId, order.rawData),
      };
    }

    default: {
      throw new Error("Unsupported order kind");
    }
  }
};

// Support for filling bids
export const generateBidDetailsV5 = async (
  order: {
    id: string;
    kind: OrderKind;
    // eslint-disable-next-line @typescript-eslint/no-explicit-any
    rawData: any;
  },
  token: {
    kind: "erc721" | "erc1155";
    contract: string;
    tokenId: string;
    amount?: number;
  }
): Promise<SdkTypesV5.BidDetails> => {
  const common = {
    contractKind: token.kind,
    contract: token.contract,
    tokenId: token.tokenId,
    amount: token.amount ?? 1,
  };

  switch (order.kind) {
    case "seaport": {
      if (order.rawData) {
        // eslint-disable-next-line @typescript-eslint/no-explicit-any
        const extraArgs: any = {};

        const sdkOrder = new Sdk.Seaport.Order(config.chainId, order.rawData);
        if (sdkOrder.params.kind?.includes("token-list")) {
          // When filling a "token-list" order, we also need to pass in the
          // full list of tokens the order was made on (in order to be able
          // to generate a valid merkle proof)
          const tokens = await redb.manyOrNone(
            `
              SELECT
                token_sets_tokens.token_id
              FROM token_sets_tokens
              WHERE token_sets_tokens.token_set_id = (
                SELECT
                  orders.token_set_id
                FROM orders
                WHERE orders.id = $/id/
              )
            `,
            { id: sdkOrder.hash() }
          );
          extraArgs.tokenIds = tokens.map(({ token_id }) => token_id);
        }

        return {
          kind: "seaport",
          ...common,
          extraArgs,
          order: sdkOrder,
        };
      } else {
        // Sorry for all the below `any` types
        return {
          // eslint-disable-next-line
          kind: "seaport-partial" as any,
          ...common,
          order: {
            contract: token.contract,
            tokenId: token.tokenId,
            id: order.id,
            // eslint-disable-next-line
          } as any,
        };
      }
    }

    case "looks-rare": {
      const sdkOrder = new Sdk.LooksRare.Order(config.chainId, order.rawData);
      return {
        kind: "looks-rare",
        ...common,
        order: sdkOrder,
      };
    }

    case "zeroex-v4-erc721":
    case "zeroex-v4-erc1155": {
      const sdkOrder = new Sdk.ZeroExV4.Order(config.chainId, order.rawData);
      return {
        kind: "zeroex-v4",
        ...common,
        order: sdkOrder,
      };
    }

    case "x2y2": {
      const sdkOrder = new Sdk.X2Y2.Order(config.chainId, order.rawData);
      return {
        kind: "x2y2",
        ...common,
        order: sdkOrder,
      };
    }

    case "sudoswap": {
      const sdkOrder = new Sdk.Sudoswap.Order(config.chainId, order.rawData);
      return {
        kind: "sudoswap",
        ...common,
        order: sdkOrder,
      };
    }

    case "universe": {
      const sdkOrder = new Sdk.Universe.Order(config.chainId, order.rawData);
      return {
        kind: "universe",
        ...common,
        order: sdkOrder,
        extraArgs: {
          amount: sdkOrder.params.take.value,
        },
      };
    }

    case "rarible": {
      const sdkOrder = new Sdk.Rarible.Order(config.chainId, order.rawData);
      return {
        kind: "rarible",
        ...common,
        order: sdkOrder,
      };
    }

    default: {
      throw new Error("Unsupported order kind");
    }
  }
};

// Support for filling listings
export const generateListingDetailsV6 = (
  order: {
    id: string;
    kind: OrderKind;
    currency: string;
    // eslint-disable-next-line @typescript-eslint/no-explicit-any
    rawData: any;
    fees?: Sdk.RouterV6.Types.Fee[];
  },
  token: {
    kind: "erc721" | "erc1155";
    contract: string;
    tokenId: string;
    amount?: number;
  }
): SdkTypesV6.ListingDetails => {
  const common = {
    contractKind: token.kind,
    contract: token.contract,
    tokenId: token.tokenId,
    currency: order.currency,
    amount: token.amount ?? 1,
    fees: order.fees ?? [],
  };

  switch (order.kind) {
    case "cryptopunks": {
      return {
        kind: "cryptopunks",
        ...common,
        order: new Sdk.CryptoPunks.Order(config.chainId, order.rawData),
      };
    }

    case "foundation": {
      return {
        kind: "foundation",
        ...common,
        order: new Sdk.Foundation.Order(config.chainId, order.rawData),
      };
    }

    case "looks-rare": {
      return {
        kind: "looks-rare",
        ...common,
        order: new Sdk.LooksRare.Order(config.chainId, order.rawData),
      };
    }

    case "x2y2": {
      return {
        kind: "x2y2",
        ...common,
        order: new Sdk.X2Y2.Order(config.chainId, order.rawData),
      };
    }

    case "zeroex-v4-erc721":
    case "zeroex-v4-erc1155": {
      return {
        kind: "zeroex-v4",
        ...common,
        order: new Sdk.ZeroExV4.Order(config.chainId, order.rawData),
      };
    }

    case "seaport": {
      if (order.rawData) {
        return {
          kind: "seaport",
          ...common,
          order: new Sdk.Seaport.Order(config.chainId, order.rawData),
        };
      } else {
        // Sorry for all the below `any` types
        return {
          // eslint-disable-next-line
          kind: "seaport-partial" as any,
          ...common,
          order: {
            contract: token.contract,
            tokenId: token.tokenId,
            id: order.id,
            // eslint-disable-next-line
          } as any,
        };
      }
    }

    case "zora-v3": {
      return {
        kind: "zora",
        ...common,
        order: new Sdk.Zora.Order(config.chainId, order.rawData),
      };
    }

    case "universe": {
      return {
        kind: "universe",
        ...common,
        order: new Sdk.Universe.Order(config.chainId, order.rawData),
      };
    }

    case "infinity": {
      const sdkOrder = new Sdk.Infinity.Order(config.chainId, order.rawData);
      return {
        kind: "infinity",
        ...common,
        order: sdkOrder,
      };
    }

    case "rarible": {
      return {
        kind: "rarible",
        ...common,
        order: new Sdk.Rarible.Order(config.chainId, order.rawData),
      };
    }

    case "sudoswap": {
      return {
        kind: "sudoswap",
        ...common,
        order: new Sdk.Sudoswap.Order(config.chainId, order.rawData),
      };
    }

    case "manifold": {
      return {
        kind: "manifold",
        ...common,
        order: new Sdk.Manifold.Order(config.chainId, order.rawData),
      };
    }

    default: {
      throw new Error("Unsupported order kind");
    }
  }
};

// Support for filling bids
export const generateBidDetailsV6 = async (
  order: {
    id: string;
    kind: OrderKind;
    // eslint-disable-next-line @typescript-eslint/no-explicit-any
    rawData: any;
    fees?: Sdk.RouterV6.Types.Fee[];
  },
  token: {
    kind: "erc721" | "erc1155";
    contract: string;
    tokenId: string;
    amount?: number;
  }
): Promise<SdkTypesV6.BidDetails> => {
  const common = {
    contractKind: token.kind,
    contract: token.contract,
    tokenId: token.tokenId,
    amount: token.amount ?? 1,
    fees: order.fees ?? [],
  };

  switch (order.kind) {
    case "seaport": {
      if (order.rawData) {
        // eslint-disable-next-line @typescript-eslint/no-explicit-any
        const extraArgs: any = {};

        const sdkOrder = new Sdk.Seaport.Order(config.chainId, order.rawData);
        if (sdkOrder.params.kind?.includes("token-list")) {
          // When filling a "token-list" order, we also need to pass in the
          // full list of tokens the order was made on (in order to be able
          // to generate a valid merkle proof)
          const tokens = await redb.manyOrNone(
            `
              SELECT
                token_sets_tokens.token_id
              FROM token_sets_tokens
              WHERE token_sets_tokens.token_set_id = (
                SELECT
                  orders.token_set_id
                FROM orders
                WHERE orders.id = $/id/
              )
            `,
            { id: sdkOrder.hash() }
          );
          extraArgs.tokenIds = tokens.map(({ token_id }) => token_id);
        }

        return {
          kind: "seaport",
          ...common,
          extraArgs,
          order: sdkOrder,
        };
      } else {
        // Sorry for all the below `any` types
        return {
          // eslint-disable-next-line
          kind: "seaport-partial" as any,
          ...common,
          order: {
            contract: token.contract,
            tokenId: token.tokenId,
            id: order.id,
            // eslint-disable-next-line
          } as any,
        };
      }
    }

    case "looks-rare": {
      const sdkOrder = new Sdk.LooksRare.Order(config.chainId, order.rawData);
      return {
        kind: "looks-rare",
        ...common,
        order: sdkOrder,
      };
    }

    case "zeroex-v4-erc721":
    case "zeroex-v4-erc1155": {
      const sdkOrder = new Sdk.ZeroExV4.Order(config.chainId, order.rawData);
      return {
        kind: "zeroex-v4",
        ...common,
        order: sdkOrder,
      };
    }

    case "x2y2": {
      const sdkOrder = new Sdk.X2Y2.Order(config.chainId, order.rawData);
      return {
        kind: "x2y2",
        ...common,
        order: sdkOrder,
      };
    }

    case "sudoswap": {
      const sdkOrder = new Sdk.Sudoswap.Order(config.chainId, order.rawData);
      return {
        kind: "sudoswap",
        ...common,
        order: sdkOrder,
      };
    }

    case "universe": {
      const sdkOrder = new Sdk.Universe.Order(config.chainId, order.rawData);
      return {
        kind: "universe",
        ...common,
        order: sdkOrder,
      };
    }

    case "infinity": {
      const sdkOrder = new Sdk.Infinity.Order(config.chainId, order.rawData);
      return {
        kind: "infinity",
        ...common,
        order: sdkOrder,
      };
    }

    case "rarible": {
      return {
        kind: "rarible",
        ...common,
        order: new Sdk.Rarible.Order(config.chainId, order.rawData),
      };
    }

    case "forward": {
      const sdkOrder = new Sdk.Forward.Order(config.chainId, order.rawData);
      return {
        kind: "forward",
        ...common,
        order: sdkOrder,
      };
    }

    case "blur": {
      const sdkOrder = new Sdk.Blur.Order(config.chainId, order.rawData);
      return {
        kind: "blur",
        ...common,
        order: sdkOrder,
      };
    }

    default: {
      throw new Error("Unsupported order kind");
    }
  }
};<|MERGE_RESOLUTION|>--- conflicted
+++ resolved
@@ -52,13 +52,9 @@
   | "universe"
   | "nftx"
   | "blur"
-<<<<<<< HEAD
   | "infinity"
-  | "forward";
-=======
   | "forward"
   | "manifold";
->>>>>>> f99a6319
 
 // In case we don't have the source of an order readily available, we use
 // a default value where possible (since very often the exchange protocol
@@ -113,14 +109,11 @@
         return sources.getOrInsert("nftx.io");
       case "blur":
         return sources.getOrInsert("blur.io");
-<<<<<<< HEAD
       case "infinity":
         return sources.getOrInsert("infinity.xyz"); // TODO - what needs to be done to add infinity to source? do I update the json file?
-=======
       case "manifold":
         return sources.getOrInsert("manifold.xyz");
 
->>>>>>> f99a6319
       case "mint": {
         if (address && mintsSources.has(address)) {
           return sources.getOrInsert(mintsSources.get(address)!);
