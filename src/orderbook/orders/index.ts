// Exports

export * as foundation from "@/orderbook/orders/foundation";
export * as looksRare from "@/orderbook/orders/looks-rare";
export * as openDao from "@/orderbook/orders/opendao";
export * as seaport from "@/orderbook/orders/seaport";
export * as x2y2 from "@/orderbook/orders/x2y2";
export * as zeroExV4 from "@/orderbook/orders/zeroex-v4";

// Imports

import * as Sdk from "@reservoir0x/sdk";
import { BidDetails, ListingDetails } from "@reservoir0x/sdk/dist/router/types";

import { redb } from "@/common/db";
import { config } from "@/config/index";
import { Sources } from "@/models/sources";
import { SourcesEntity } from "@/models/sources/sources-entity";

// Whenever a new order kind is added, make sure to also include an
// entry/implementation in the below types/methods in order to have
// the new order available/fillable.

export type OrderKind =
  | "wyvern-v2"
  | "wyvern-v2.3"
  | "looks-rare"
  | "zeroex-v4-erc721"
  | "zeroex-v4-erc1155"
  | "opendao-erc721"
  | "opendao-erc1155"
  | "foundation"
  | "x2y2"
  | "seaport"
  | "rarible"
  | "element-erc721"
  | "element-erc1155"
  | "quixotic"
  | "nouns"
  | "zora-v3"
  | "mint"
  | "cryptopunks"
<<<<<<< HEAD
  | "sudoswap";
=======
  | "universe";
>>>>>>> af07c17d

// In case we don't have the source of an order readily available, we use
// a default value where possible (since very often the exchange protocol
// is tightly coupled to a source marketplace and we just assume that the
// bulk of orders from a protocol come from known that marketplace).

const mintsSources = new Map<string, string>();
mintsSources.set("0x059edd72cd353df5106d2b9cc5ab83a52287ac3a", "artblocks.io");
mintsSources.set("0xa7d8d9ef8d8ce8992df33d8b8cf4aebabd5bd270", "artblocks.io");
mintsSources.set("0x57f1887a8bf19b14fc0df6fd9b2acc9af147ea85", "ens.domains");
mintsSources.set("0x495f947276749ce646f68ac8c248420045cb7b5e", "opensea.io");
mintsSources.set("0xc9154424b823b10579895ccbe442d41b9abd96ed", "rarible.com");
mintsSources.set("0xb66a603f4cfe17e3d27b87a8bfcad319856518b8", "rarible.com");
mintsSources.set("0xc143bbfcdbdbed6d454803804752a064a622c1f3", "async.art");
mintsSources.set("0xfbeef911dc5821886e1dda71586d90ed28174b7d", "knownorigin.io");

export const getOrderSourceByOrderKind = async (
  orderKind: OrderKind,
  address?: string
): Promise<SourcesEntity | undefined> => {
  try {
    const sources = await Sources.getInstance();
    switch (orderKind) {
      case "x2y2":
        return sources.getOrInsert("x2y2.io");
      case "foundation":
        return sources.getOrInsert("foundation.app");
      case "looks-rare":
        return sources.getOrInsert("looksrare.org");
      case "seaport":
      case "wyvern-v2":
      case "wyvern-v2.3":
        return sources.getOrInsert("opensea.io");
      case "rarible":
        return sources.getOrInsert("rarible.com");
      case "element-erc721":
      case "element-erc1155":
        return sources.getOrInsert("element.market");
      case "quixotic":
        return sources.getOrInsert("quixotic.io");
      case "zora-v3":
        return sources.getOrInsert("zora.co");
      case "nouns":
        return sources.getOrInsert("nouns.wtf");
      case "cryptopunks":
        return sources.getOrInsert("cryptopunks.app");
<<<<<<< HEAD
      case "sudoswap":
        return sources.getOrInsert("sudoswap.xyz");
=======
      case "universe":
        return sources.getOrInsert("universe.xyz");
>>>>>>> af07c17d
      case "mint": {
        if (address && mintsSources.has(address)) {
          return sources.getOrInsert(mintsSources.get(address)!);
        }
      }
    }
  } catch {
    // Skip on any errors
  }

  // In case nothing matched, return `undefined` by default
};

// Support for filling listings
export const generateListingDetails = (
  order: {
    kind: OrderKind;
    currency: string;
    // eslint-disable-next-line @typescript-eslint/no-explicit-any
    rawData: any;
  },
  token: {
    kind: "erc721" | "erc1155";
    contract: string;
    tokenId: string;
    amount?: number;
  }
): ListingDetails => {
  const common = {
    contractKind: token.kind,
    contract: token.contract,
    tokenId: token.tokenId,
    currency: order.currency,
    amount: token.amount ?? 1,
  };

  switch (order.kind) {
    case "foundation": {
      return {
        kind: "foundation",
        ...common,
        order: new Sdk.Foundation.Order(config.chainId, order.rawData),
      };
    }

    case "looks-rare": {
      return {
        kind: "looks-rare",
        ...common,
        order: new Sdk.LooksRare.Order(config.chainId, order.rawData),
      };
    }

    case "opendao-erc721":
    case "opendao-erc1155": {
      return {
        kind: "opendao",
        ...common,
        order: new Sdk.OpenDao.Order(config.chainId, order.rawData),
      };
    }

    case "x2y2": {
      return {
        kind: "x2y2",
        ...common,
        order: new Sdk.X2Y2.Order(config.chainId, order.rawData),
      };
    }

    case "zeroex-v4-erc721":
    case "zeroex-v4-erc1155": {
      return {
        kind: "zeroex-v4",
        ...common,
        order: new Sdk.ZeroExV4.Order(config.chainId, order.rawData),
      };
    }

    case "seaport": {
      return {
        kind: "seaport",
        ...common,
        order: new Sdk.Seaport.Order(config.chainId, order.rawData),
      };
    }

    default: {
      throw new Error("Unsupported order kind");
    }
  }
};

// Support for filling bids
export const generateBidDetails = async (
  order: {
    kind: OrderKind;
    // eslint-disable-next-line @typescript-eslint/no-explicit-any
    rawData: any;
  },
  token: {
    kind: "erc721" | "erc1155";
    contract: string;
    tokenId: string;
  }
): Promise<BidDetails> => {
  const common = {
    contractKind: token.kind,
    contract: token.contract,
    tokenId: token.tokenId,
  };

  switch (order.kind) {
    case "seaport": {
      // eslint-disable-next-line @typescript-eslint/no-explicit-any
      const extraArgs: any = {};

      const sdkOrder = new Sdk.Seaport.Order(config.chainId, order.rawData);
      if (sdkOrder.params.kind?.includes("token-list")) {
        // When filling a "token-list" order, we also need to pass in the
        // full list of tokens the order was made on (in order to be able
        // to generate a valid merkle proof)
        const tokens = await redb.manyOrNone(
          `
            SELECT
              token_sets_tokens.token_id
            FROM token_sets_tokens
            WHERE token_sets_tokens.token_set_id = (
              SELECT
                orders.token_set_id
              FROM orders
              WHERE orders.id = $/id/
            )
          `,
          { id: sdkOrder.hash() }
        );
        extraArgs.tokenIds = tokens.map(({ token_id }) => token_id);
      }

      return {
        kind: "seaport",
        ...common,
        extraArgs,
        order: sdkOrder,
      };
    }

    case "looks-rare": {
      const sdkOrder = new Sdk.LooksRare.Order(config.chainId, order.rawData);
      return {
        kind: "looks-rare",
        ...common,
        order: sdkOrder,
      };
    }

    case "opendao-erc721":
    case "opendao-erc1155": {
      const sdkOrder = new Sdk.OpenDao.Order(config.chainId, order.rawData);
      return {
        kind: "opendao",
        ...common,
        order: sdkOrder,
      };
    }

    case "zeroex-v4-erc721":
    case "zeroex-v4-erc1155": {
      const sdkOrder = new Sdk.ZeroExV4.Order(config.chainId, order.rawData);
      return {
        kind: "zeroex-v4",
        ...common,
        order: sdkOrder,
      };
    }

    case "x2y2": {
      const sdkOrder = new Sdk.X2Y2.Order(config.chainId, order.rawData);
      return {
        kind: "x2y2",
        ...common,
        order: sdkOrder,
      };
    }

    default: {
      throw new Error("Unsupported order kind");
    }
  }
};<|MERGE_RESOLUTION|>--- conflicted
+++ resolved
@@ -40,11 +40,8 @@
   | "zora-v3"
   | "mint"
   | "cryptopunks"
-<<<<<<< HEAD
-  | "sudoswap";
-=======
+  | "sudoswap"
   | "universe";
->>>>>>> af07c17d
 
 // In case we don't have the source of an order readily available, we use
 // a default value where possible (since very often the exchange protocol
@@ -91,13 +88,10 @@
         return sources.getOrInsert("nouns.wtf");
       case "cryptopunks":
         return sources.getOrInsert("cryptopunks.app");
-<<<<<<< HEAD
       case "sudoswap":
         return sources.getOrInsert("sudoswap.xyz");
-=======
       case "universe":
         return sources.getOrInsert("universe.xyz");
->>>>>>> af07c17d
       case "mint": {
         if (address && mintsSources.has(address)) {
           return sources.getOrInsert(mintsSources.get(address)!);
