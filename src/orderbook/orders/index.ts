// Exports

export * as cryptopunks from "@/orderbook/orders/cryptopunks";
export * as forward from "@/orderbook/orders/forward";
export * as foundation from "@/orderbook/orders/foundation";
export * as looksRare from "@/orderbook/orders/looks-rare";
export * as seaport from "@/orderbook/orders/seaport";
export * as sudoswap from "@/orderbook/orders/sudoswap";
export * as x2y2 from "@/orderbook/orders/x2y2";
export * as zeroExV4 from "@/orderbook/orders/zeroex-v4";
export * as zora from "@/orderbook/orders/zora";
export * as universe from "@/orderbook/orders/universe";
export * as element from "@/orderbook/orders/element";
export * as blur from "@/orderbook/orders/blur";
export * as rarible from "@/orderbook/orders/rarible";

// Imports

import * as Sdk from "@reservoir0x/sdk";
import * as SdkTypesV5 from "@reservoir0x/sdk/dist/router/v5/types";
import * as SdkTypesV6 from "@reservoir0x/sdk/dist/router/v6/types";

import { redb } from "@/common/db";
import { config } from "@/config/index";
import { Sources } from "@/models/sources";
import { SourcesEntity } from "@/models/sources/sources-entity";

// Whenever a new order kind is added, make sure to also include an
// entry/implementation in the below types/methods in order to have
// the new order available/fillable.

export type OrderKind =
  | "wyvern-v2"
  | "wyvern-v2.3"
  | "looks-rare"
  | "zeroex-v4-erc721"
  | "zeroex-v4-erc1155"
  | "foundation"
  | "x2y2"
  | "seaport"
  | "rarible"
  | "element-erc721"
  | "element-erc1155"
  | "quixotic"
  | "nouns"
  | "zora-v3"
  | "mint"
  | "cryptopunks"
  | "sudoswap"
  | "universe"
  | "nftx"
  | "blur"
  | "forward";

// In case we don't have the source of an order readily available, we use
// a default value where possible (since very often the exchange protocol
// is tightly coupled to a source marketplace and we just assume that the
// bulk of orders from a protocol come from known that marketplace).

const mintsSources = new Map<string, string>();
mintsSources.set("0x059edd72cd353df5106d2b9cc5ab83a52287ac3a", "artblocks.io");
mintsSources.set("0xa7d8d9ef8d8ce8992df33d8b8cf4aebabd5bd270", "artblocks.io");
mintsSources.set("0x57f1887a8bf19b14fc0df6fd9b2acc9af147ea85", "ens.domains");
mintsSources.set("0x495f947276749ce646f68ac8c248420045cb7b5e", "opensea.io");
mintsSources.set("0xc9154424b823b10579895ccbe442d41b9abd96ed", "rarible.com");
mintsSources.set("0xb66a603f4cfe17e3d27b87a8bfcad319856518b8", "rarible.com");
mintsSources.set("0xc143bbfcdbdbed6d454803804752a064a622c1f3", "async.art");
mintsSources.set("0xfbeef911dc5821886e1dda71586d90ed28174b7d", "knownorigin.io");

export const getOrderSourceByOrderKind = async (
  orderKind: OrderKind,
  address?: string
): Promise<SourcesEntity | undefined> => {
  try {
    const sources = await Sources.getInstance();
    switch (orderKind) {
      case "x2y2":
        return sources.getOrInsert("x2y2.io");
      case "foundation":
        return sources.getOrInsert("foundation.app");
      case "looks-rare":
        return sources.getOrInsert("looksrare.org");
      case "seaport":
      case "wyvern-v2":
      case "wyvern-v2.3":
        return sources.getOrInsert("opensea.io");
      case "rarible":
        return sources.getOrInsert("rarible.com");
      case "element-erc721":
      case "element-erc1155":
        return sources.getOrInsert("element.market");
      case "quixotic":
        return sources.getOrInsert("quixotic.io");
      case "zora-v3":
        return sources.getOrInsert("zora.co");
      case "nouns":
        return sources.getOrInsert("nouns.wtf");
      case "cryptopunks":
        return sources.getOrInsert("cryptopunks.app");
      case "sudoswap":
        return sources.getOrInsert("sudoswap.xyz");
      case "universe":
        return sources.getOrInsert("universe.xyz");
      case "nftx":
        return sources.getOrInsert("nftx.io");
      case "blur":
        return sources.getOrInsert("blur.io");
      case "mint": {
        if (address && mintsSources.has(address)) {
          return sources.getOrInsert(mintsSources.get(address)!);
        }
      }
    }
  } catch {
    // Skip on any errors
  }

  // In case nothing matched, return `undefined` by default
};

// Support for filling listings
export const generateListingDetailsV5 = (
  order: {
    id: string;
    kind: OrderKind;
    currency: string;
    // eslint-disable-next-line @typescript-eslint/no-explicit-any
    rawData: any;
  },
  token: {
    kind: "erc721" | "erc1155";
    contract: string;
    tokenId: string;
    amount?: number;
  }
): SdkTypesV5.ListingDetails => {
  const common = {
    contractKind: token.kind,
    contract: token.contract,
    tokenId: token.tokenId,
    currency: order.currency,
    amount: token.amount ?? 1,
  };

  switch (order.kind) {
    case "cryptopunks": {
      return {
        kind: "cryptopunks",
        ...common,
        order: new Sdk.CryptoPunks.Order(config.chainId, order.rawData),
      };
    }

    case "foundation": {
      return {
        kind: "foundation",
        ...common,
        order: new Sdk.Foundation.Order(config.chainId, order.rawData),
      };
    }

    case "looks-rare": {
      return {
        kind: "looks-rare",
        ...common,
        order: new Sdk.LooksRare.Order(config.chainId, order.rawData),
      };
    }

    case "x2y2": {
      return {
        kind: "x2y2",
        ...common,
        order: new Sdk.X2Y2.Order(config.chainId, order.rawData),
      };
    }

    case "zeroex-v4-erc721":
    case "zeroex-v4-erc1155": {
      return {
        kind: "zeroex-v4",
        ...common,
        order: new Sdk.ZeroExV4.Order(config.chainId, order.rawData),
      };
    }

    case "seaport": {
      if (order.rawData) {
        return {
          kind: "seaport",
          ...common,
          order: new Sdk.Seaport.Order(config.chainId, order.rawData),
        };
      } else {
        // Sorry for all the below `any` types
        return {
          // eslint-disable-next-line
          kind: "seaport-partial" as any,
          ...common,
          order: {
            contract: token.contract,
            tokenId: token.tokenId,
            id: order.id,
            // eslint-disable-next-line
          } as any,
        };
      }
    }

    case "zora-v3": {
      return {
        kind: "zora",
        ...common,
        order: new Sdk.Zora.Order(config.chainId, order.rawData),
      };
    }

    case "universe": {
      return {
        kind: "universe",
        ...common,
        order: new Sdk.Universe.Order(config.chainId, order.rawData),
      };
    }

    case "rarible": {
      return {
        kind: "rarible",
        ...common,
        order: new Sdk.Rarible.Order(config.chainId, order.rawData),
      };
    }

    default: {
      throw new Error("Unsupported order kind");
    }
  }
};

// Support for filling bids
export const generateBidDetailsV5 = async (
  order: {
    id: string;
    kind: OrderKind;
    // eslint-disable-next-line @typescript-eslint/no-explicit-any
    rawData: any;
  },
  token: {
    kind: "erc721" | "erc1155";
    contract: string;
    tokenId: string;
    amount?: number;
  }
): Promise<SdkTypesV5.BidDetails> => {
  const common = {
    contractKind: token.kind,
    contract: token.contract,
    tokenId: token.tokenId,
    amount: token.amount ?? 1,
  };

  switch (order.kind) {
    case "seaport": {
      if (order.rawData) {
        // eslint-disable-next-line @typescript-eslint/no-explicit-any
        const extraArgs: any = {};

        const sdkOrder = new Sdk.Seaport.Order(config.chainId, order.rawData);
        if (sdkOrder.params.kind?.includes("token-list")) {
          // When filling a "token-list" order, we also need to pass in the
          // full list of tokens the order was made on (in order to be able
          // to generate a valid merkle proof)
          const tokens = await redb.manyOrNone(
            `
              SELECT
                token_sets_tokens.token_id
              FROM token_sets_tokens
              WHERE token_sets_tokens.token_set_id = (
                SELECT
                  orders.token_set_id
                FROM orders
                WHERE orders.id = $/id/
              )
            `,
            { id: sdkOrder.hash() }
          );
          extraArgs.tokenIds = tokens.map(({ token_id }) => token_id);
        }

        return {
          kind: "seaport",
          ...common,
          extraArgs,
          order: sdkOrder,
        };
      } else {
        // Sorry for all the below `any` types
        return {
          // eslint-disable-next-line
          kind: "seaport-partial" as any,
          ...common,
          order: {
            contract: token.contract,
            tokenId: token.tokenId,
            id: order.id,
            // eslint-disable-next-line
          } as any,
        };
      }
    }

    case "looks-rare": {
      const sdkOrder = new Sdk.LooksRare.Order(config.chainId, order.rawData);
      return {
        kind: "looks-rare",
        ...common,
        order: sdkOrder,
      };
    }

    case "zeroex-v4-erc721":
    case "zeroex-v4-erc1155": {
      const sdkOrder = new Sdk.ZeroExV4.Order(config.chainId, order.rawData);
      return {
        kind: "zeroex-v4",
        ...common,
        order: sdkOrder,
      };
    }

    case "x2y2": {
      const sdkOrder = new Sdk.X2Y2.Order(config.chainId, order.rawData);
      return {
        kind: "x2y2",
        ...common,
        order: sdkOrder,
      };
    }

    case "sudoswap": {
      const sdkOrder = new Sdk.Sudoswap.Order(config.chainId, order.rawData);
      return {
        kind: "sudoswap",
        ...common,
        order: sdkOrder,
      };
    }

    case "universe": {
      const sdkOrder = new Sdk.Universe.Order(config.chainId, order.rawData);
      return {
        kind: "universe",
        ...common,
        order: sdkOrder,
        extraArgs: {
          amount: sdkOrder.params.take.value,
        },
      };
    }

    case "rarible": {
      const sdkOrder = new Sdk.Rarible.Order(config.chainId, order.rawData);
      return {
        kind: "rarible",
        ...common,
        order: sdkOrder,
      };
    }

    default: {
      throw new Error("Unsupported order kind");
    }
  }
};

// Support for filling listings
export const generateListingDetailsV6 = (
  order: {
    id: string;
    kind: OrderKind;
    currency: string;
    // eslint-disable-next-line @typescript-eslint/no-explicit-any
    rawData: any;
    fees?: Sdk.RouterV6.Types.Fee[];
  },
  token: {
    kind: "erc721" | "erc1155";
    contract: string;
    tokenId: string;
    amount?: number;
  }
): SdkTypesV6.ListingDetails => {
  const common = {
    contractKind: token.kind,
    contract: token.contract,
    tokenId: token.tokenId,
    currency: order.currency,
    amount: token.amount ?? 1,
    fees: order.fees ?? [],
  };

  switch (order.kind) {
    case "cryptopunks": {
      return {
        kind: "cryptopunks",
        ...common,
        order: new Sdk.CryptoPunks.Order(config.chainId, order.rawData),
      };
    }

    case "foundation": {
      return {
        kind: "foundation",
        ...common,
        order: new Sdk.Foundation.Order(config.chainId, order.rawData),
      };
    }

    case "looks-rare": {
      return {
        kind: "looks-rare",
        ...common,
        order: new Sdk.LooksRare.Order(config.chainId, order.rawData),
      };
    }

    case "x2y2": {
      return {
        kind: "x2y2",
        ...common,
        order: new Sdk.X2Y2.Order(config.chainId, order.rawData),
      };
    }

    case "zeroex-v4-erc721":
    case "zeroex-v4-erc1155": {
      return {
        kind: "zeroex-v4",
        ...common,
        order: new Sdk.ZeroExV4.Order(config.chainId, order.rawData),
      };
    }

    case "seaport": {
      if (order.rawData) {
        return {
          kind: "seaport",
          ...common,
          order: new Sdk.Seaport.Order(config.chainId, order.rawData),
        };
      } else {
        // Sorry for all the below `any` types
        return {
          // eslint-disable-next-line
          kind: "seaport-partial" as any,
          ...common,
          order: {
            contract: token.contract,
            tokenId: token.tokenId,
            id: order.id,
            // eslint-disable-next-line
          } as any,
        };
      }
    }

    case "zora-v3": {
      return {
        kind: "zora",
        ...common,
        order: new Sdk.Zora.Order(config.chainId, order.rawData),
      };
    }

    case "universe": {
      return {
        kind: "universe",
        ...common,
        order: new Sdk.Universe.Order(config.chainId, order.rawData),
      };
    }

    case "rarible": {
      return {
        kind: "rarible",
        ...common,
        order: new Sdk.Rarible.Order(config.chainId, order.rawData),
      };
    }

<<<<<<< HEAD
    case "blur": {
      return {
        kind: "blur",
        ...common,
        order: new Sdk.Blur.Order(config.chainId, order.rawData),
=======
    case "sudoswap": {
      return {
        kind: "sudoswap",
        ...common,
        order: new Sdk.Sudoswap.Order(config.chainId, order.rawData),
>>>>>>> e54279c0
      };
    }

    default: {
      throw new Error("Unsupported order kind");
    }
  }
};

// Support for filling bids
export const generateBidDetailsV6 = async (
  order: {
    id: string;
    kind: OrderKind;
    // eslint-disable-next-line @typescript-eslint/no-explicit-any
    rawData: any;
    fees?: Sdk.RouterV6.Types.Fee[];
  },
  token: {
    kind: "erc721" | "erc1155";
    contract: string;
    tokenId: string;
    amount?: number;
  }
): Promise<SdkTypesV6.BidDetails> => {
  const common = {
    contractKind: token.kind,
    contract: token.contract,
    tokenId: token.tokenId,
    amount: token.amount ?? 1,
    fees: order.fees ?? [],
  };

  switch (order.kind) {
    case "seaport": {
      if (order.rawData) {
        // eslint-disable-next-line @typescript-eslint/no-explicit-any
        const extraArgs: any = {};

        const sdkOrder = new Sdk.Seaport.Order(config.chainId, order.rawData);
        if (sdkOrder.params.kind?.includes("token-list")) {
          // When filling a "token-list" order, we also need to pass in the
          // full list of tokens the order was made on (in order to be able
          // to generate a valid merkle proof)
          const tokens = await redb.manyOrNone(
            `
              SELECT
                token_sets_tokens.token_id
              FROM token_sets_tokens
              WHERE token_sets_tokens.token_set_id = (
                SELECT
                  orders.token_set_id
                FROM orders
                WHERE orders.id = $/id/
              )
            `,
            { id: sdkOrder.hash() }
          );
          extraArgs.tokenIds = tokens.map(({ token_id }) => token_id);
        }

        return {
          kind: "seaport",
          ...common,
          extraArgs,
          order: sdkOrder,
        };
      } else {
        // Sorry for all the below `any` types
        return {
          // eslint-disable-next-line
          kind: "seaport-partial" as any,
          ...common,
          order: {
            contract: token.contract,
            tokenId: token.tokenId,
            id: order.id,
            // eslint-disable-next-line
          } as any,
        };
      }
    }

    case "looks-rare": {
      const sdkOrder = new Sdk.LooksRare.Order(config.chainId, order.rawData);
      return {
        kind: "looks-rare",
        ...common,
        order: sdkOrder,
      };
    }

    case "zeroex-v4-erc721":
    case "zeroex-v4-erc1155": {
      const sdkOrder = new Sdk.ZeroExV4.Order(config.chainId, order.rawData);
      return {
        kind: "zeroex-v4",
        ...common,
        order: sdkOrder,
      };
    }

    case "x2y2": {
      const sdkOrder = new Sdk.X2Y2.Order(config.chainId, order.rawData);
      return {
        kind: "x2y2",
        ...common,
        order: sdkOrder,
      };
    }

    case "sudoswap": {
      const sdkOrder = new Sdk.Sudoswap.Order(config.chainId, order.rawData);
      return {
        kind: "sudoswap",
        ...common,
        order: sdkOrder,
      };
    }

    case "universe": {
      const sdkOrder = new Sdk.Universe.Order(config.chainId, order.rawData);
      return {
        kind: "universe",
        ...common,
        order: sdkOrder,
      };
    }

    case "rarible": {
      return {
        kind: "rarible",
        ...common,
        order: new Sdk.Rarible.Order(config.chainId, order.rawData),
      };
    }

    case "forward": {
      const sdkOrder = new Sdk.Forward.Order(config.chainId, order.rawData);
      return {
        kind: "forward",
        ...common,
        order: sdkOrder,
      };
    }

    case "blur": {
      const sdkOrder = new Sdk.Blur.Order(config.chainId, order.rawData);
      return {
        kind: "blur",
        ...common,
        order: sdkOrder,
      };
    }

    default: {
      throw new Error("Unsupported order kind");
    }
  }
};<|MERGE_RESOLUTION|>--- conflicted
+++ resolved
@@ -488,19 +488,11 @@
       };
     }
 
-<<<<<<< HEAD
-    case "blur": {
-      return {
-        kind: "blur",
-        ...common,
-        order: new Sdk.Blur.Order(config.chainId, order.rawData),
-=======
     case "sudoswap": {
       return {
         kind: "sudoswap",
         ...common,
         order: new Sdk.Sudoswap.Order(config.chainId, order.rawData),
->>>>>>> e54279c0
       };
     }
 
