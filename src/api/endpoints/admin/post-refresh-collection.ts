--- conflicted
+++ resolved
@@ -13,11 +13,7 @@
 import * as metadataIndexFetch from "@/jobs/metadata-index/fetch-queue";
 import * as orderFixes from "@/jobs/order-fixes/queue";
 import { Collections } from "@/models/collections";
-<<<<<<< HEAD
-=======
-import { OpenseaIndexerApi } from "@/utils/opensea-indexer-api";
 import { Tokens } from "@/models/tokens";
->>>>>>> 1c2987f3
 
 export const postRefreshCollectionOptions: RouteOptions = {
   description: "Refresh a collection's orders and metadata",
@@ -99,18 +95,13 @@
         // Refresh the contract floor sell and top bid
         await collectionsRefreshCache.addToQueue(collection.id);
 
-<<<<<<< HEAD
-      // Refresh contract orders from OpenSea
-      // await OpenseaIndexerApi.fastContractSync(collection.contract);
-=======
         // Revalidate the contract orders
         await orderFixes.addToQueue([{ by: "contract", data: { contract: collection.contract } }]);
->>>>>>> 1c2987f3
 
-        if (config.metadataIndexingMethod === "opensea") {
-          // Refresh contract orders from OpenSea
-          await OpenseaIndexerApi.fastContractSync(collection.contract);
-        }
+        // if (config.metadataIndexingMethod === "opensea") {
+        // Refresh contract orders from OpenSea
+        // await OpenseaIndexerApi.fastContractSync(collection.contract);
+        // }
 
         // Refresh the collection tokens metadata
         await metadataIndexFetch.addToQueue(
