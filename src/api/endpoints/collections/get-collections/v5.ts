--- conflicted
+++ resolved
@@ -1,12 +1,8 @@
 /* eslint-disable @typescript-eslint/no-explicit-any */
 
 import { Request, RouteOptions } from "@hapi/hapi";
-<<<<<<< HEAD
 import * as Sdk from "@0xlol/sdk";
-=======
 import * as Boom from "@hapi/boom";
-import * as Sdk from "@reservoir0x/sdk";
->>>>>>> 1c2987f3
 import _ from "lodash";
 import Joi from "joi";
 
