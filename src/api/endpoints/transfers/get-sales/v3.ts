/* eslint-disable @typescript-eslint/no-explicit-any */

import { Request, RouteOptions } from "@hapi/hapi";
import Joi from "joi";

import { edb } from "@/common/db";
import { logger } from "@/common/logger";
import {
  base64Regex,
  buildContinuation,
  formatEth,
  fromBuffer,
  splitContinuation,
  toBuffer,
} from "@/common/utils";

const version = "v3";

export const getSalesV3Options: RouteOptions = {
  description: "Get recent sales for a contract or token",
  notes:
    "Note: this API is returns rich metadata, and has advanced filters, so is only designed for small amounts of recent sales. If you want access to sales in bulk, use the `Aggregator > Bulk Sales` API.",
  tags: ["api", "4. NFT API"],
  plugins: {
    "hapi-swagger": {
      order: 52,
    },
  },
  validate: {
    query: Joi.object({
      contract: Joi.string()
        .lowercase()
        .pattern(/^0x[a-f0-9]{40}$/)
        .description(
          "Filter to a particular contract, e.g. `0x8d04a8c79ceb0889bdd12acdf3fa9d207ed3ff63`"
        ),
      token: Joi.string()
        .lowercase()
        .pattern(/^0x[a-f0-9]{40}:[0-9]+$/)
        .description(
          "Filter to a particular token, e.g. `0x8d04a8c79ceb0889bdd12acdf3fa9d207ed3ff63:123`"
        ),
      collection: Joi.string()
        .lowercase()
        .description(
          "Filter to a particular collection, e.g. `0x8d04a8c79ceb0889bdd12acdf3fa9d207ed3ff63`"
        ),
      attributes: Joi.object()
        .unknown()
        .description("Filter to a particular attribute, e.g. `attributes[Type]=Original`"),
      limit: Joi.number().integer().min(1).max(100).default(20),
      continuation: Joi.alternatives().try(
        Joi.string().pattern(/^(\d+)_(\d+)_(\d+)$/),
        Joi.string().pattern(base64Regex)
      ),
    })
      .oxor("contract", "token", "collection")
      .or("contract", "token", "collection")
      .with("attributes", "collection"),
  },
  response: {
    schema: Joi.object({
      sales: Joi.array().items(
        Joi.object({
          token: Joi.object({
            contract: Joi.string()
              .lowercase()
              .pattern(/^0x[a-f0-9]{40}$/),
            tokenId: Joi.string().pattern(/^[0-9]+$/),
            name: Joi.string().allow(null, ""),
            image: Joi.string().allow(null, ""),
            collection: Joi.object({
              id: Joi.string().allow(null),
              name: Joi.string().allow(null, ""),
            }),
          }),
          orderSide: Joi.string().valid("ask", "bid"),
          from: Joi.string()
            .lowercase()
            .pattern(/^0x[a-f0-9]{40}$/),
          to: Joi.string()
            .lowercase()
            .pattern(/^0x[a-f0-9]{40}$/),
          amount: Joi.string(),
          txHash: Joi.string()
            .lowercase()
            .pattern(/^0x[a-f0-9]{64}$/),
          timestamp: Joi.number(),
          price: Joi.number().unsafe().allow(null),
        })
      ),
      continuation: Joi.string().pattern(base64Regex).allow(null),
    }).label(`getSales${version.toUpperCase()}Response`),
    failAction: (_request, _h, error) => {
      logger.error(`get-sales-${version}-handler`, `Wrong response schema: ${error}`);
      throw error;
    },
  },
  handler: async (request: Request) => {
    const query = request.query as any;

    let paginationFilter = "";
    let tokenFilter = "";
    let tokenJoins = "";
    let collectionFilter = "";

    // Filters
    if (query.contract) {
      (query as any).contract = toBuffer(query.contract);
      tokenFilter = `fill_events_2.contract = $/contract/`;
    }
    if (query.token) {
      const [contract, tokenId] = query.token.split(":");

      (query as any).contract = toBuffer(contract);
      (query as any).tokenId = tokenId;
      tokenFilter = `fill_events_2.contract = $/contract/ AND fill_events_2.token_id = $/tokenId/`;
    }
    if (query.collection) {
      if (query.attributes) {
        const attributes: { key: string; value: string }[] = [];
        Object.entries(query.attributes).forEach(([key, values]) => {
          (Array.isArray(values) ? values : [values]).forEach((value) =>
            attributes.push({ key, value })
          );
        });

        for (let i = 0; i < attributes.length; i++) {
          (query as any)[`key${i}`] = attributes[i].key;
          (query as any)[`value${i}`] = attributes[i].value;
          tokenJoins += `
            JOIN token_attributes ta${i}
              ON fill_events_2.contract = ta${i}.contract
              AND fill_events_2.token_id = ta${i}.token_id
              AND ta${i}.key = $/key${i}/
              AND ta${i}.value = $/value${i}/
          `;
        }
      }

      if (query.collection.match(/^0x[a-f0-9]{40}:\d+:\d+$/g)) {
        const [contract, startTokenId, endTokenId] = query.collection.split(":");

        (query as any).contract = toBuffer(contract);
        (query as any).startTokenId = startTokenId;
        (query as any).endTokenId = endTokenId;
        collectionFilter = `
          fill_events_2.contract = $/contract/
          AND fill_events_2.token_id >= $/startTokenId/
          AND fill_events_2.token_id <= $/endTokenId/
        `;
      } else {
        (query as any).contract = toBuffer(query.collection);
        collectionFilter = `fill_events_2.contract = $/contract/`;
      }
    }

    if (query.continuation) {
      const [block, logIndex, batchIndex] = splitContinuation(
        query.continuation,
        /^(\d+)_(\d+)_(\d+)$/
      );
      (query as any).block = block;
      (query as any).logIndex = logIndex;
      (query as any).batchIndex = batchIndex;

      paginationFilter = `
        AND (fill_events_2.block, fill_events_2.log_index, fill_events_2.batch_index) < ($/block/, $/logIndex/, $/batchIndex/)
      `;
    }

    try {
      const baseQuery = `
        SELECT
          fill_events_2_data.*,
          tokens_data.name,
          tokens_data.image,
          tokens_data.collection_id,
          tokens_data.collection_name
        FROM (
          SELECT
            fill_events_2.contract,
            fill_events_2.token_id,
            fill_events_2.order_side,
            fill_events_2.maker,
            fill_events_2.taker,
            fill_events_2.amount,
            fill_events_2.tx_hash,
            fill_events_2.timestamp,
            fill_events_2.price,
            fill_events_2.block,
            fill_events_2.log_index,
            fill_events_2.batch_index
          FROM fill_events_2
            ${tokenJoins}
          WHERE
            ${collectionFilter}
            ${tokenFilter}
            ${paginationFilter}
          ORDER BY
            fill_events_2.block DESC,
            fill_events_2.log_index DESC,
            fill_events_2.batch_index DESC
          LIMIT $/limit/
        ) AS fill_events_2_data
        JOIN LATERAL (
          SELECT
            tokens.name,
            tokens.image,
            tokens.collection_id,
            collections.name AS collection_name
          FROM tokens
          JOIN collections
            ON tokens.collection_id = collections.id
          WHERE fill_events_2_data.token_id = tokens.token_id
            AND fill_events_2_data.contract = tokens.contract
        ) tokens_data ON TRUE
      `;

      const rawResult = await edb.manyOrNone(baseQuery, query);

      let continuation = null;
<<<<<<< HEAD
      if (rawResult.length === query.limit - 1) {
=======
      if (rawResult.length === query.limit) {
>>>>>>> 3d15c09a
        continuation = buildContinuation(
          rawResult[rawResult.length - 1].block +
            "_" +
            rawResult[rawResult.length - 1].log_index +
            "_" +
            rawResult[rawResult.length - 1].batch_index
        );
      }

      const result = rawResult.map((r) => ({
        token: {
          contract: fromBuffer(r.contract),
          tokenId: r.token_id,
          name: r.name,
          image: r.mage,
          collection: {
            id: r.collection_id,
            name: r.collection_name,
          },
        },
        orderSide: r.order_side === "sell" ? "ask" : "bid",
        from: fromBuffer(r.maker),
        to: fromBuffer(r.taker),
        amount: String(r.amount),
        txHash: fromBuffer(r.tx_hash),
        timestamp: r.timestamp,
        price: r.price ? formatEth(r.price) : null,
      }));

      return {
        sales: result,
        continuation,
      };
    } catch (error) {
      logger.error(`get-sales-${version}-handler`, `Handler failure: ${error}`);
      throw error;
    }
  },
};<|MERGE_RESOLUTION|>--- conflicted
+++ resolved
@@ -220,11 +220,7 @@
       const rawResult = await edb.manyOrNone(baseQuery, query);
 
       let continuation = null;
-<<<<<<< HEAD
-      if (rawResult.length === query.limit - 1) {
-=======
       if (rawResult.length === query.limit) {
->>>>>>> 3d15c09a
         continuation = buildContinuation(
           rawResult[rawResult.length - 1].block +
             "_" +
