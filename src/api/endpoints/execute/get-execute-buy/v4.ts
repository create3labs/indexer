/* eslint-disable @typescript-eslint/no-explicit-any */

import { AddressZero } from "@ethersproject/constants";
import * as Boom from "@hapi/boom";
import { Request, RouteOptions } from "@hapi/hapi";
<<<<<<< HEAD
import * as Sdk from "@0xlol/sdk";
import { ListingDetails } from "@0xlol/sdk/dist/router/types";
=======
import * as Sdk from "@reservoir0x/sdk";
import { ListingDetails } from "@reservoir0x/sdk/dist/router/v5/types";
>>>>>>> 1c2987f3
import Joi from "joi";

import { inject } from "@/api/index";
import { redb } from "@/common/db";
import { logger } from "@/common/logger";
import { baseProvider } from "@/common/provider";
import { bn, formatPrice, fromBuffer, regex, toBuffer } from "@/common/utils";
import { config } from "@/config/index";
import { Sources } from "@/models/sources";
import { OrderKind } from "@/orderbook/orders";
import { generateListingDetailsV5 } from "@/orderbook/orders";
import { getCurrency } from "@/utils/currencies";

const version = "v4";

export const getExecuteBuyV4Options: RouteOptions = {
  description: "Buy tokens",
  tags: ["api", "x-deprecated"],
  plugins: {
    "hapi-swagger": {
      order: 10,
      deprecated: true,
    },
  },
  validate: {
    payload: Joi.object({
      orderIds: Joi.array().items(Joi.string().lowercase()),
      rawOrders: Joi.array().items(
        Joi.object({
          kind: Joi.string()
            .lowercase()
            .valid("opensea", "looks-rare", "zeroex-v4", "seaport", "x2y2", "universe")
            .required(),
          data: Joi.object().required(),
        })
      ),
      tokens: Joi.array()
        .items(Joi.string().lowercase().pattern(regex.token))
        .description(
          "Array of tokens user is buying. Example: `tokens[0]: 0x8d04a8c79ceb0889bdd12acdf3fa9d207ed3ff63:704 tokens[1]: 0x8d04a8c79ceb0889bdd12acdf3fa9d207ed3ff63:979`"
        ),
      quantity: Joi.number()
        .integer()
        .positive()
        .description(
          "Quantity of tokens user is buying. Only compatible when buying a single ERC1155 token. Example: `5`"
        ),
      taker: Joi.string()
        .lowercase()
        .pattern(regex.address)
        .required()
        .description(
          "Address of wallet filling the order. Example: `0xF296178d553C8Ec21A2fBD2c5dDa8CA9ac905A00`"
        ),
      relayer: Joi.string()
        .lowercase()
        .pattern(regex.address)
        .description("Address of wallet relaying the filling transaction"),
      onlyPath: Joi.boolean()
        .default(false)
        .description("If true, only the path will be returned."),
      forceRouter: Joi.boolean().description(
        "If true, all fills will be executed through the router."
      ),
      currency: Joi.string()
        .pattern(regex.address)
        .default(Sdk.Common.Addresses.Eth[config.chainId]),
      preferredOrderSource: Joi.string()
        .lowercase()
        .pattern(regex.domain)
        .when("tokens", { is: Joi.exist(), then: Joi.allow(), otherwise: Joi.forbidden() })
        .description(
          "If there are multiple listings with equal best price, prefer this source over others.\nNOTE: if you want to fill a listing that is not the best priced, you need to pass a specific order ID."
        ),
      source: Joi.string()
        .lowercase()
        .pattern(regex.domain)
        .description(
          `Domain of your app that is filling the order, e.g. \`myapp.xyz\`. This is used to attribute the "fill source" of sales in on-chain analytics, to help your app get discovered. Learn more <a href='https://docs.reservoir.tools/docs/calldata-attribution'>here</a>`
        ),
      feesOnTop: Joi.array()
        .items(Joi.string().pattern(regex.fee))
        .description(
          "List of fees (formatted as `feeRecipient:feeBps`) to be taken when filling. Example: `0xF296178d553C8Ec21A2fBD2c5dDa8CA9ac905A00:100`"
        ),
      partial: Joi.boolean()
        .default(false)
        .description("If true, partial orders will be accepted."),
      skipErrors: Joi.boolean()
        .default(false)
        .description("If true, then skip any errors in processing."),
      maxFeePerGas: Joi.string()
        .pattern(regex.number)
        .description("Optional. Set custom gas price."),
      maxPriorityFeePerGas: Joi.string()
        .pattern(regex.number)
        .description("Optional. Set custom gas price."),
      skipBalanceCheck: Joi.boolean()
        .default(false)
        .description("If true, balance check will be skipped."),
    })
      .or("tokens", "orderIds", "rawOrders")
      .oxor("tokens", "orderIds", "rawOrders"),
  },
  response: {
    schema: Joi.object({
      steps: Joi.array().items(
        Joi.object({
          action: Joi.string().required(),
          description: Joi.string().required(),
          kind: Joi.string().valid("transaction").required(),
          items: Joi.array()
            .items(
              Joi.object({
                status: Joi.string().valid("complete", "incomplete").required(),
                data: Joi.object(),
              })
            )
            .required(),
        })
      ),
      path: Joi.array().items(
        Joi.object({
          orderId: Joi.string(),
          contract: Joi.string().lowercase().pattern(regex.address),
          tokenId: Joi.string().lowercase().pattern(regex.number),
          quantity: Joi.number().unsafe(),
          source: Joi.string().allow("", null),
          currency: Joi.string().lowercase().pattern(regex.address),
          quote: Joi.number().unsafe(),
          rawQuote: Joi.string().pattern(regex.number),
        })
      ),
    }).label(`getExecuteBuy${version.toUpperCase()}Response`),
    failAction: (_request, _h, error) => {
      logger.error(`get-execute-buy-${version}-handler`, `Wrong response schema: ${error}`);
      throw error;
    },
  },
  handler: async (request: Request) => {
    const payload = request.payload as any;

    try {
      // Handle fees on top
      if (payload.feesOnTop?.length > 1) {
        throw Boom.badData("For now, only a single fee on top is supported");
      } else if (payload.feesOnTop?.length === 1) {
        const [referrer, referrerFeeBps] = payload.feesOnTop[0].split(":");
        payload.referrer = referrer;
        payload.referrerFeeBps = referrerFeeBps;
      }

      // We need each filled order's source for the path
      const sources = await Sources.getInstance();

      // Keep track of the listings and path to fill
      const listingDetails: ListingDetails[] = [];
      const path: {
        orderId: string;
        contract: string;
        tokenId: string;
        quantity: number;
        source: string | null;
        currency: string;
        quote: number;
        rawQuote: string;
      }[] = [];
      const addToPath = async (
        order: {
          id: string;
          kind: OrderKind;
          price: string;
          sourceId: number | null;
          currency: string;
          rawData: string;
        },
        token: {
          kind: "erc721" | "erc1155";
          contract: string;
          tokenId: string;
          quantity?: number;
        }
      ) => {
        const totalPrice = bn(order.price).mul(token.quantity ?? 1);
        const rawQuote = totalPrice.add(totalPrice.mul(payload.referrerFeeBps ?? 0).div(10000));
        path.push({
          orderId: order.id,
          contract: token.contract,
          tokenId: token.tokenId,
          quantity: token.quantity ?? 1,
          source: order.sourceId !== null ? sources.get(order.sourceId)?.domain ?? null : null,
          currency: order.currency,
          quote: formatPrice(rawQuote, (await getCurrency(order.currency)).decimals),
          rawQuote: rawQuote.toString(),
        });

        listingDetails.push(
          generateListingDetailsV5(
            {
              id: order.id,
              kind: order.kind,
              currency: order.currency,
              rawData: order.rawData,
            },
            {
              kind: token.kind,
              contract: token.contract,
              tokenId: token.tokenId,
              amount: token.quantity,
            }
          )
        );
      };

      // Use a default quantity
      if (!payload.quantity) {
        payload.quantity = 1;
      }

      // Scenario 3: pass raw orders that don't yet exist
      if (payload.rawOrders) {
        // Hack: As raw orders are processed, push them to the `orderIds`
        // field so that they will get handled by the next pipeline step
        // of this same API rather than doing anything custom for it.
        payload.orderIds = [];

        for (const order of payload.rawOrders) {
          const response = await inject({
            method: "POST",
            url: `/order/v2`,
            headers: {
              "Content-Type": "application/json",
            },
            payload: { order },
          }).then((response) => JSON.parse(response.payload));
          if (response.orderId) {
            payload.orderIds.push(response.orderId);
          } else {
            throw Boom.badData("Raw order failed to get processed");
          }
        }
      }

      // Scenario 2: explicitly passing existing orders to fill
      if (payload.orderIds) {
        for (const orderId of payload.orderIds) {
          const orderResult = await redb.oneOrNone(
            `
              SELECT
                orders.kind,
                contracts.kind AS token_kind,
                coalesce(orders.currency_price, orders.price) AS price,
                orders.raw_data,
                orders.source_id_int,
                orders.currency,
                token_sets_tokens.contract,
                token_sets_tokens.token_id
              FROM orders
              JOIN contracts
                ON orders.contract = contracts.address
              JOIN token_sets_tokens
                ON orders.token_set_id = token_sets_tokens.token_set_id
              WHERE orders.id = $/id/
                AND orders.side = 'sell'
                AND orders.fillability_status = 'fillable'
                AND orders.approval_status = 'approved'
                AND orders.quantity_remaining >= $/quantity/
                AND (orders.taker = '\\x0000000000000000000000000000000000000000' OR orders.taker IS NULL)
                AND orders.currency = $/currency/
            `,
            {
              id: orderId,
              currency: toBuffer(payload.currency),
              quantity: payload.quantity ?? 1,
            }
          );
          if (!orderResult) {
            if (!payload.skipErrors) {
              throw Boom.badData(`Could not use order id ${orderId}`);
            } else {
              continue;
            }
          }

          if (payload.quantity > 1) {
            if (orderResult.token_kind !== "erc1155") {
              throw Boom.badRequest("Only ERC1155 orders support a quantity");
            }
            if (payload.orderIds.length > 1) {
              throw Boom.badRequest(
                "When specifying a quantity only a single ERC1155 order can get filled"
              );
            }
          }

          await addToPath(
            {
              id: orderId,
              kind: orderResult.kind,
              price: orderResult.price,
              sourceId: orderResult.source_id_int,
              currency: fromBuffer(orderResult.currency),
              rawData: orderResult.raw_data,
            },
            {
              kind: orderResult.token_kind,
              contract: fromBuffer(orderResult.contract),
              tokenId: orderResult.token_id,
              quantity: payload.quantity ?? 1,
            }
          );
        }
      }

      // Scenario 3: passing the tokens and quantity to fill
      if (payload.tokens) {
        const preferredOrderSource = sources.getByDomain(payload.preferredOrderSource)?.id;
        for (const token of payload.tokens) {
          const [contract, tokenId] = token.split(":");

          if (payload.quantity === 1) {
            // Filling a quantity of 1 implies getting the best listing for that token
            const bestOrderResult = await redb.oneOrNone(
              `
                SELECT
                  orders.id,
                  orders.kind,
                  contracts.kind AS token_kind,
                  coalesce(orders.currency_price, orders.price) AS price,
                  orders.raw_data,
                  orders.source_id_int,
                  orders.currency
                FROM orders
                JOIN contracts
                  ON orders.contract = contracts.address
                WHERE orders.token_set_id = $/tokenSetId/
                  AND orders.side = 'sell'
                  AND orders.fillability_status = 'fillable'
                  AND orders.approval_status = 'approved'
                  AND (orders.taker = '\\x0000000000000000000000000000000000000000' OR orders.taker IS NULL)
                  AND orders.currency = $/currency/
                ORDER BY orders.value, ${
                  preferredOrderSource
                    ? `(
                        CASE
                          WHEN orders.source_id_int = $/sourceId/ THEN 0
                          ELSE 1
                        END
                      )`
                    : "orders.fee_bps"
                }
                LIMIT 1
              `,
              {
                tokenSetId: `token:${token}`,
                currency: toBuffer(payload.currency),
                sourceId: preferredOrderSource,
              }
            );
            if (!bestOrderResult) {
              throw Boom.badRequest("No available orders");
            }

            const { id, kind, token_kind, price, source_id_int, currency, raw_data } =
              bestOrderResult;

            await addToPath(
              {
                id,
                kind,
                price,
                sourceId: source_id_int,
                currency: fromBuffer(currency),
                rawData: raw_data,
              },
              {
                kind: token_kind,
                contract,
                tokenId,
              }
            );
          } else {
            // Fetch matching orders until the quantity to fill is met
            const bestOrdersResult = await redb.manyOrNone(
              `
                SELECT
                  x.id,
                  x.kind,
                  x.token_kind,
                  coalesce(x.currency_price, x.price) AS price,
                  x.quantity_remaining,
                  x.source_id_int,
                  x.currency,
                  x.raw_data
                FROM (
                  SELECT
                    orders.*,
                    contracts.kind AS token_kind,
                    SUM(orders.quantity_remaining) OVER (
                      ORDER BY
                        price,
                        ${
                          preferredOrderSource
                            ? `(
                                CASE
                                  WHEN orders.source_id_int = $/sourceId/ THEN 0
                                  ELSE 1
                                END
                              )`
                            : "orders.fee_bps"
                        },
                        id
                    ) - orders.quantity_remaining AS quantity
                  FROM orders
                  JOIN contracts
                    ON orders.contract = contracts.address
                  WHERE orders.token_set_id = $/tokenSetId/
                    AND orders.side = 'sell'
                    AND orders.fillability_status = 'fillable'
                    AND orders.approval_status = 'approved'
                    AND (orders.taker = '\\x0000000000000000000000000000000000000000' OR orders.taker IS NULL)
                    AND orders.currency = $/currency/
                ) x WHERE x.quantity < $/quantity/
              `,
              {
                tokenSetId: `token:${token}`,
                quantity: payload.quantity,
                currency: toBuffer(payload.currency),
                sourceId: preferredOrderSource,
              }
            );
            if (!bestOrdersResult?.length) {
              throw Boom.badRequest("No available orders");
            }

            if (
              bestOrdersResult.length &&
              bestOrdersResult[0].token_kind === "erc1155" &&
              payload.tokens.length > 1
            ) {
              throw Boom.badData(
                "When specifying a quantity greater than one, only a single ERC1155 token can get filled"
              );
            }

            let totalQuantityToFill = Number(payload.quantity);
            for (const {
              id,
              kind,
              token_kind,
              quantity_remaining,
              price,
              source_id_int,
              currency,
              raw_data,
            } of bestOrdersResult) {
              const quantityFilled = Math.min(Number(quantity_remaining), totalQuantityToFill);
              totalQuantityToFill -= quantityFilled;

              await addToPath(
                {
                  id,
                  kind,
                  price,
                  sourceId: source_id_int,
                  currency: fromBuffer(currency),
                  rawData: raw_data,
                },
                {
                  kind: token_kind,
                  contract,
                  tokenId,
                  quantity: quantityFilled,
                }
              );
            }

            // No available orders to fill the requested quantity
            if (totalQuantityToFill > 0) {
              throw Boom.badRequest("No available orders");
            }
          }
        }
      }

      if (!path.length) {
        throw Boom.badRequest("No fillable orders");
      }

      if (payload.quantity > 1) {
        if (!listingDetails.every((d) => d.contractKind === "erc1155")) {
          throw Boom.badData("Only ERC1155 tokens support a quantity greater than one");
        }
      }

      if (payload.onlyPath) {
        // Only return the path if that's what was requested
        return { path };
      }

      const skippedIndexes: number[] = [];
      const router = new Sdk.RouterV5.Router(config.chainId, baseProvider, {
        x2y2ApiKey: config.x2y2ApiKey,
      });
      const tx = await router.fillListingsTx(listingDetails, payload.taker, {
        source: payload.source,
        fee: {
          recipient: payload.referrer ?? AddressZero,
          bps: payload.referrerFeeBps ?? 0,
        },
        partial: payload.partial,
        skipErrors: payload.skipErrors,
        skippedIndexes,
        forceRouter: payload.forceRouter,
        directFillingData: {
          conduitKey:
            config.chainId === 1
              ? "0x0000007b02230091a7ed01230072f7006a004d60a8d4e71d599b8104250f0000"
              : undefined,
        },
      });

      // Set up generic filling steps
      const steps: {
        action: string;
        description: string;
        kind: string;
        items: {
          status: string;
          data?: any;
        }[];
      }[] = [
        {
          action: "Approve exchange contract",
          description: "A one-time setup transaction to enable trading",
          kind: "transaction",
          items: [],
        },
        {
          action: "Confirm purchase",
          description: "To purchase this item you must confirm the transaction and pay the gas fee",
          kind: "transaction",
          items: [],
        },
      ];

      // Check that the taker has enough funds to fill all requested tokens
      const totalPrice = path.map(({ rawQuote }) => bn(rawQuote)).reduce((a, b) => a.add(b));
      if (payload.currency === Sdk.Common.Addresses.Eth[config.chainId]) {
        const balance = await baseProvider.getBalance(payload.taker);
        if (!payload.skipBalanceCheck && bn(balance).lt(totalPrice)) {
          throw Boom.badData("Balance too low to proceed with transaction");
        }
      } else {
        const erc20 = new Sdk.Common.Helpers.Erc20(baseProvider, payload.currency);

        const balance = await erc20.getBalance(payload.taker);
        if (!payload.skipBalanceCheck && bn(balance).lt(totalPrice)) {
          throw Boom.badData("Balance too low to proceed with transaction");
        }

        let conduit: string;
        if (listingDetails.every((d) => d.kind === "seaport")) {
          // TODO: Have a default conduit for each exchange per chain
          conduit =
            config.chainId === 1
              ? // Use OpenSea's conduit for sharing approvals
                "0x1e0049783f008a0085193e00003d00cd54003c71"
              : Sdk.Seaport.Addresses.Exchange[config.chainId];
        } else if (listingDetails.every((d) => d.kind === "universe")) {
          conduit = Sdk.Universe.Addresses.Exchange[config.chainId];
        } else {
          throw new Error("Only Seaport and Universe ERC20 listings are supported");
        }

        const allowance = await erc20.getAllowance(payload.taker, conduit);
        if (bn(allowance).lt(totalPrice)) {
          const tx = erc20.approveTransaction(payload.taker, conduit);
          steps[0].items.push({
            status: "incomplete",
            data: {
              ...tx,
              from: payload.relayer ? payload.relayer : tx.from,
              maxFeePerGas: payload.maxFeePerGas
                ? bn(payload.maxFeePerGas).toHexString()
                : undefined,
              maxPriorityFeePerGas: payload.maxPriorityFeePerGas
                ? bn(payload.maxPriorityFeePerGas).toHexString()
                : undefined,
            },
          });
        }
      }

      steps[1].items.push({
        status: "incomplete",
        data: {
          ...tx,
          from: payload.relayer ? payload.relayer : tx.from,
          maxFeePerGas: payload.maxFeePerGas ? bn(payload.maxFeePerGas).toHexString() : undefined,
          maxPriorityFeePerGas: payload.maxPriorityFeePerGas
            ? bn(payload.maxPriorityFeePerGas).toHexString()
            : undefined,
        },
      });

      return {
        steps,
        path: path.filter((_, i) => !skippedIndexes.includes(i)),
      };
    } catch (error) {
      logger.error(`get-execute-buy-${version}-handler`, `Handler failure: ${error}`);
      throw error;
    }
  },
};<|MERGE_RESOLUTION|>--- conflicted
+++ resolved
@@ -3,13 +3,8 @@
 import { AddressZero } from "@ethersproject/constants";
 import * as Boom from "@hapi/boom";
 import { Request, RouteOptions } from "@hapi/hapi";
-<<<<<<< HEAD
 import * as Sdk from "@0xlol/sdk";
-import { ListingDetails } from "@0xlol/sdk/dist/router/types";
-=======
-import * as Sdk from "@reservoir0x/sdk";
-import { ListingDetails } from "@reservoir0x/sdk/dist/router/v5/types";
->>>>>>> 1c2987f3
+import { ListingDetails } from "@0xlol/sdk/dist/router/v5/types";
 import Joi from "joi";
 
 import { inject } from "@/api/index";
