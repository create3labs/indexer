--- conflicted
+++ resolved
@@ -354,7 +354,6 @@
           });
         }
       }
-<<<<<<< HEAD
 
       if (bidDetails.kind === "infinity") {
         const isApproved = await getNftApproval(
@@ -393,8 +392,6 @@
         }
       }
 
-=======
->>>>>>> 7319292d
       if (bidDetails.kind === "rarible") {
         const isApproved = await getNftApproval(
           bidDetails.contract,
