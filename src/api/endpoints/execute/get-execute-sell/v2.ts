/* eslint-disable @typescript-eslint/no-explicit-any */

import { AddressZero } from "@ethersproject/constants";
import * as Boom from "@hapi/boom";
import { Request, RouteOptions } from "@hapi/hapi";
import * as Sdk from "@reservoir0x/sdk";
import { BidDetails } from "@reservoir0x/sdk/dist/router/types";
import Joi from "joi";

import { redb } from "@/common/db";
import { logger } from "@/common/logger";
import { baseProvider } from "@/common/provider";
import { bn, formatEth, regex, toBuffer } from "@/common/utils";
import { config } from "@/config/index";
import { Sources } from "@/models/sources";

const version = "v2";

export const getExecuteSellV2Options: RouteOptions = {
  description: "Sell a token at the best price (accept bid)",
  tags: ["api", "x-deprecated"],
  plugins: {
    "hapi-swagger": {
<<<<<<< HEAD
      order: 1,
=======
>>>>>>> a91ebc62
      deprecated: true,
    },
  },
  validate: {
    query: Joi.object({
      token: Joi.string()
        .lowercase()
        .pattern(regex.token)
        .required()
        .description(
          "Filter to a particular token. Example: `0x8d04a8c79ceb0889bdd12acdf3fa9d207ed3ff63:123`"
        ),
      taker: Joi.string()
        .lowercase()
        .pattern(regex.address)
        .required()
        .description(
          "Address of wallet filling the order. Example: `0xF296178d553C8Ec21A2fBD2c5dDa8CA9ac905A00`"
        ),
      source: Joi.string()
        .lowercase()
        .pattern(regex.domain)
        .description("Filling source used for attribution. Example: `reservoir.market`"),
      referrer: Joi.string()
        .lowercase()
        .pattern(regex.address)
        .default(AddressZero)
        .description(
          "Wallet address of referrer. Example: `0xF296178d553C8Ec21A2fBD2c5dDa8CA9ac905A00`"
        ),
      onlyQuote: Joi.boolean().default(false).description("If true, only quote will be returned."),
      noDirectFilling: Joi.boolean().description(
        "If true, all fills will be executed through the router"
      ),
      maxFeePerGas: Joi.string()
        .pattern(regex.number)
        .description("Optional. Set custom gas price."),
      maxPriorityFeePerGas: Joi.string()
        .pattern(regex.number)
        .description("Optional. Set custom gas price."),
    }),
  },
  response: {
    schema: Joi.object({
      steps: Joi.array().items(
        Joi.object({
          action: Joi.string().required(),
          description: Joi.string().required(),
          status: Joi.string().valid("complete", "incomplete").required(),
          kind: Joi.string()
            .valid("request", "signature", "transaction", "confirmation")
            .required(),
          data: Joi.object(),
        })
      ),
      quote: Joi.number().unsafe(),
      query: Joi.object(),
    }).label(`getExecuteSell${version.toUpperCase()}Response`),
    failAction: (_request, _h, error) => {
      logger.error(`get-execute-sell-${version}-handler`, `Wrong response schema: ${error}`);
      throw error;
    },
  },
  handler: async (request: Request) => {
    const query = request.query as any;

    try {
      const [contract, tokenId] = query.token.split(":");

      const sources = await Sources.getInstance();

      // Fetch the best offer on the current token.
      const bestOrderResult = await redb.oneOrNone(
        `
          SELECT
            orders.id,
            orders.kind,
            contracts.kind AS token_kind,
            orders.price,
            orders.raw_data,
            orders.maker,
            orders.token_set_id
          FROM orders
          JOIN contracts
            ON orders.contract = contracts.address
          JOIN token_sets_tokens
            ON orders.token_set_id = token_sets_tokens.token_set_id
          WHERE token_sets_tokens.contract = $/contract/
            AND token_sets_tokens.token_id = $/tokenId/
            AND orders.side = 'buy'
            AND orders.fillability_status = 'fillable'
            AND orders.approval_status = 'approved'
            AND (orders.taker = '\\x0000000000000000000000000000000000000000' OR orders.taker IS NULL)
          ORDER BY orders.value DESC
          LIMIT 1
        `,
        {
          contract: toBuffer(contract),
          tokenId,
        }
      );

      // Return early in case no offer is available.
      if (!bestOrderResult) {
        throw Boom.badRequest("No available orders");
      }

      // The quote is the best offer's price
      const quote = formatEth(bestOrderResult.price);
      if (query.onlyQuote) {
        // Skip generating any transactions if only the quote was requested
        return { quote };
      }

      let bidDetails: BidDetails;
      switch (bestOrderResult.kind) {
        case "seaport": {
          const extraArgs: any = {};

          const order = new Sdk.Seaport.Order(config.chainId, bestOrderResult.raw_data);
          if (order.params.kind?.includes("token-list")) {
            // When filling an attribute order, we also need to pass
            // in the full list of tokens the order is made on (that
            // is, the underlying token set tokens).
            const tokens = await redb.manyOrNone(
              `
                SELECT
                  token_sets_tokens.token_id
                FROM token_sets_tokens
                WHERE token_sets_tokens.token_set_id = $/tokenSetId/
              `,
              { tokenSetId: bestOrderResult.token_set_id }
            );
            extraArgs.tokenIds = tokens.map(({ token_id }) => token_id);
          }

          bidDetails = {
            kind: "seaport",
            contractKind: bestOrderResult.token_kind,
            contract,
            tokenId,
            extraArgs,
            order,
          };

          break;
        }

        case "looks-rare": {
          const order = new Sdk.LooksRare.Order(config.chainId, bestOrderResult.raw_data);

          bidDetails = {
            kind: "looks-rare",
            contractKind: bestOrderResult.token_kind,
            contract,
            tokenId,
            order,
          };

          break;
        }

        case "opendao-erc721":
        case "opendao-erc1155": {
          const order = new Sdk.OpenDao.Order(config.chainId, bestOrderResult.raw_data);

          bidDetails = {
            kind: "opendao",
            contractKind: bestOrderResult.token_kind,
            contract,
            tokenId,
            order,
          };

          break;
        }

        case "zeroex-v4-erc721":
        case "zeroex-v4-erc1155": {
          const order = new Sdk.ZeroExV4.Order(config.chainId, bestOrderResult.raw_data);

          bidDetails = {
            kind: "zeroex-v4",
            contractKind: bestOrderResult.token_kind,
            contract,
            tokenId,
            order,
          };

          break;
        }

        default: {
          throw Boom.notImplemented("Unsupported order kind");
        }
      }

      if (!bidDetails) {
        throw Boom.internal("Could not generate transaction(s)");
      }

      // Use either the source or the old referrer
      if (!query.source && query.referrer !== AddressZero) {
        const source = await sources.getByAddress(query.referrer);
        if (source) {
          query.source = source.domain;
        }
      }

      const router = new Sdk.Router.Router(config.chainId, baseProvider);
      const tx = await router.fillBidTx(bidDetails, query.taker, {
        referrer: query.source,
      });

      // Set up generic filling steps
      const steps = [
        {
          action: "Accept offer",
          description: "To sell this item you must confirm the transaction and pay the gas fee",
          kind: "transaction",
        },
        {
          action: "Confirmation",
          description: "Verify that the offer was successfully accepted",
          kind: "confirmation",
        },
      ];

      return {
        steps: [
          {
            ...steps[0],
            status: "incomplete",
            data: {
              ...tx,
              maxFeePerGas: query.maxFeePerGas ? bn(query.maxFeePerGas).toHexString() : undefined,
              maxPriorityFeePerGas: query.maxPriorityFeePerGas
                ? bn(query.maxPriorityFeePerGas).toHexString()
                : undefined,
            },
          },
          {
            ...steps[1],
            status: "incomplete",
            data: {
              endpoint: `/orders/executed/v1?ids=${bestOrderResult.id}`,
              method: "GET",
            },
          },
        ],
        quote,
      };
    } catch (error) {
      logger.error(`get-execute-sell-${version}-handler`, `Handler failure: ${error}`);
      throw error;
    }
  },
};<|MERGE_RESOLUTION|>--- conflicted
+++ resolved
@@ -21,10 +21,6 @@
   tags: ["api", "x-deprecated"],
   plugins: {
     "hapi-swagger": {
-<<<<<<< HEAD
-      order: 1,
-=======
->>>>>>> a91ebc62
       deprecated: true,
     },
   },
