/* eslint-disable @typescript-eslint/no-explicit-any */

import { splitSignature } from "@ethersproject/bytes";
import * as Boom from "@hapi/boom";
import { Request, RouteOptions } from "@hapi/hapi";
<<<<<<< HEAD
import * as Sdk from "@0xlol/sdk";
=======
import { EventType } from "@opensea/stream-js";
import * as Sdk from "@reservoir0x/sdk";
>>>>>>> 1c2987f3
import Joi from "joi";

import { logger } from "@/common/logger";
import { config } from "@/config/index";
import * as orders from "@/orderbook/orders";
import { handleEvent } from "@/websockets/opensea/index";

import * as postOrderExternal from "@/jobs/orderbook/post-order-external";

const version = "v2";

export const postOrderV2Options: RouteOptions = {
  description: "Submit single order",
  tags: ["api", "x-deprecated"],
  plugins: {
    "hapi-swagger": {
      order: 5,
    },
  },
  validate: {
    query: Joi.object({
      signature: Joi.string()
        .lowercase()
        .pattern(/^0x[a-fA-F0-9]+$/),
    }),
    payload: Joi.object({
      order: Joi.object({
        kind: Joi.string()
          .lowercase()
          .valid("opensea", "looks-rare", "zeroex-v4", "seaport", "seaport-partial", "x2y2")
          .required(),
        data: Joi.object().required(),
      }),
      orderbook: Joi.string()
        .lowercase()
        .valid("reservoir", "opensea", "looks-rare")
        .default("reservoir"),
      orderbookApiKey: Joi.string(),
      source: Joi.string().description("The name of the source"),
      attribute: Joi.object({
        collection: Joi.string().required(),
        key: Joi.string().required(),
        value: Joi.string().required(),
      }),
      collection: Joi.string(),
      tokenSetId: Joi.string(),
      isNonFlagged: Joi.boolean(),
    }).oxor("tokenSetId", "collection", "attribute"),
  },
  handler: async (request: Request) => {
    if (config.disableOrders) {
      throw Boom.badRequest("Order posting is disabled");
    }

    const query = request.query as any;
    const payload = request.payload as any;

    try {
      const order = payload.order;
      const orderbook = payload.orderbook;
      const orderbookApiKey = payload.orderbookApiKey || null;
      const source = payload.source;

      // We'll always have only one of the below cases:
      // Only relevant/present for attribute bids
      const attribute = payload.attribute;
      // Only relevant for collection bids
      const collection = payload.collection;
      // Only relevant for token set bids
      const tokenSetId = payload.tokenSetId;

      // Only relevant for non-flagged tokens bids
      const isNonFlagged = payload.isNonFlagged;

      const signature = query.signature ?? order.data.signature;
      if (signature) {
        const { v, r, s } = splitSignature(signature);

        // If the signature is provided via query parameters, use it
        order.data = {
          ...order.data,
          // To cover everything:
          // - orders requiring a single signature field
          // - orders requiring split signature fields
          signature,
          v,
          r,
          s,
        };
      }

      let schema: any;
      if (attribute) {
        schema = {
          kind: "attribute",
          data: {
            collection: attribute.collection,
            isNonFlagged: isNonFlagged || undefined,
            attributes: [
              {
                key: attribute.key,
                value: attribute.value,
              },
            ],
          },
        };
      } else if (collection && isNonFlagged) {
        schema = {
          kind: "collection-non-flagged",
          data: {
            collection,
          },
        };
      } else if (collection) {
        schema = {
          kind: "collection",
          data: {
            collection,
          },
        };
      } else if (tokenSetId) {
        schema = {
          kind: "token-set",
          data: {
            tokenSetId,
          },
        };
      }

      switch (order.kind) {
        case "zeroex-v4": {
          if (orderbook !== "reservoir") {
            throw new Error("Unsupported orderbook");
          }

          const orderInfo: orders.zeroExV4.OrderInfo = {
            orderParams: order.data,
            metadata: {
              schema,
              source,
            },
          };

          // Only the relayer can post Coinbase NFT orders
          if (orderInfo.orderParams.cbOrderId) {
            throw new Error("Unauthorized");
          }

          const [result] = await orders.zeroExV4.save([orderInfo]);
          if (result.status === "success") {
            return { message: "Success", orderId: result.id };
          } else {
            const error = Boom.badRequest(result.status);
            error.output.payload.orderId = result.id;
            throw error;
          }
        }

        case "seaport": {
          if (!["opensea", "reservoir"].includes(orderbook)) {
            throw new Error("Unsupported orderbook");
          }

          const orderInfo: orders.seaport.OrderInfo = {
            kind: "full",
            orderParams: order.data,
            isReservoir: orderbook === "reservoir",
            metadata: {
              schema,
              source: orderbook === "reservoir" ? source : undefined,
            },
          };

          const [result] = await orders.seaport.save([orderInfo]);

          if (result.status !== "success") {
            const error = Boom.badRequest(result.status);
            error.output.payload.orderId = result.id;
            throw error;
          }

          if (orderbook === "opensea") {
            await postOrderExternal.addToQueue(result.id, order.data, orderbook, orderbookApiKey);

            logger.info(
              `post-order-${version}-handler`,
              `orderbook: ${orderbook}, orderData: ${JSON.stringify(order.data)}, orderId: ${
                result.id
              }`
            );
          }

          return { message: "Success", orderId: result.id };
        }

        case "seaport-partial": {
          if (!["reservoir"].includes(orderbook)) {
            throw new Error("Unsupported orderbook");
          }

          const orderParams = handleEvent(order.data.event_type as EventType, order.data.payload);
          if (!orderParams) {
            throw new Error("Could not parse order");
          }

          const orderInfo: orders.seaport.OrderInfo = {
            kind: "partial",
            orderParams,
          };

          const [result] = await orders.seaport.save([orderInfo]);

          if (result.status !== "success") {
            const error = Boom.badRequest(result.status);
            error.output.payload.orderId = result.id;
            throw error;
          }

          return { message: "Success", orderId: result.id };
        }

        case "looks-rare": {
          if (!["looks-rare", "reservoir"].includes(orderbook)) {
            throw new Error("Unsupported orderbook");
          }

          const orderInfo: orders.looksRare.OrderInfo = {
            orderParams: order.data,
            metadata: {
              schema,
              source: orderbook === "reservoir" ? source : undefined,
            },
          };

          const [result] = await orders.looksRare.save([orderInfo]);

          if (result.status !== "success") {
            const error = Boom.badRequest(result.status);
            error.output.payload.orderId = result.id;
            throw error;
          }

          if (orderbook === "looks-rare") {
            await postOrderExternal.addToQueue(result.id, order.data, orderbook, orderbookApiKey);

            logger.info(
              `post-order-${version}-handler`,
              `orderbook: ${orderbook}, orderData: ${JSON.stringify(order.data)}, orderId: ${
                result.id
              }`
            );
          }

          return { message: "Success", orderId: result.id };
        }

        case "opensea": {
          if (orderbook !== "reservoir") {
            throw new Error("Unsupported orderbook");
          }

          const orderObject = new Sdk.Seaport.Order(config.chainId, {
            ...order.data.parameters,
            signature: order.data.signature,
          });

          const orderInfo: orders.seaport.OrderInfo = {
            kind: "full",
            orderParams: orderObject.params,
            metadata: {
              schema,
            },
          };

          const [result] = await orders.seaport.save([orderInfo]);

          if (result.status !== "success") {
            const error = Boom.badRequest(result.status);
            error.output.payload.orderId = result.id;
            throw error;
          }

          return { message: "Success", orderId: result.id };
        }

        case "x2y2": {
          if (orderbook !== "reservoir") {
            throw new Error("Unsupported orderbook");
          }

          const orderInfo: orders.x2y2.OrderInfo = {
            orderParams: order.data,
            metadata: {
              schema,
            },
          };

          const [result] = await orders.x2y2.save([orderInfo]);

          if (result.status !== "success") {
            const error = Boom.badRequest(result.status);
            error.output.payload.orderId = result.id;
            throw error;
          }

          return { message: "Success", orderId: result.id };
        }
      }

      return { message: "Request accepted" };
    } catch (error) {
      logger.error(`post-order-${version}-handler`, `Handler failure: ${error}`);
      throw error;
    }
  },
};<|MERGE_RESOLUTION|>--- conflicted
+++ resolved
@@ -3,12 +3,8 @@
 import { splitSignature } from "@ethersproject/bytes";
 import * as Boom from "@hapi/boom";
 import { Request, RouteOptions } from "@hapi/hapi";
-<<<<<<< HEAD
 import * as Sdk from "@0xlol/sdk";
-=======
 import { EventType } from "@opensea/stream-js";
-import * as Sdk from "@reservoir0x/sdk";
->>>>>>> 1c2987f3
 import Joi from "joi";
 
 import { logger } from "@/common/logger";
