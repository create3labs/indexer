--- conflicted
+++ resolved
@@ -64,11 +64,8 @@
     continuation: null | string = null,
     limit = 20,
     byEventTimestamp = false,
-<<<<<<< HEAD
+    includeMetadata = true,
     sortDirection = "asc"
-=======
-    includeMetadata = true
->>>>>>> 56414ae8
   ) {
     let eventTimestamp;
     let id;
