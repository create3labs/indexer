import { Interface, defaultAbiCoder } from "@ethersproject/abi";
import { Log } from "@ethersproject/abstract-provider";
import { AddressZero, HashZero } from "@ethersproject/constants";
import { keccak256 } from "@ethersproject/solidity";
import { parseCallTrace, searchForCall } from "@georgeroman/evm-tx-simulator";
import * as Sdk from "@reservoir0x/sdk";
import _ from "lodash";
import pLimit from "p-limit";

import { idb, pgp, redb } from "@/common/db";
import { logger } from "@/common/logger";
import { baseProvider } from "@/common/provider";
import { bn, fromBuffer, toBuffer } from "@/common/utils";
import { config } from "@/config/index";
import { getNetworkSettings } from "@/config/network";
import { EventDataKind, getEventData } from "@/events-sync/data";
import { BaseEventParams, parseEvent } from "@/events-sync/parser";
import * as es from "@/events-sync/storage";
import * as syncEventsUtils from "@/events-sync/utils";
import * as blocksModel from "@/models/blocks";
import { OrderKind, getOrderSourceByOrderKind } from "@/orderbook/orders";
import * as Foundation from "@/orderbook/orders/foundation";
import { getUSDAndNativePrices } from "@/utils/prices";

import * as processActivityEvent from "@/jobs/activities/process-activity-event";
import * as removeUnsyncedEventsActivities from "@/jobs/activities/remove-unsynced-events-activities";
import * as blockCheck from "@/jobs/events-sync/block-check-queue";
import * as fillUpdates from "@/jobs/fill-updates/queue";
import * as orderUpdatesById from "@/jobs/order-updates/by-id-queue";
import * as orderUpdatesByMaker from "@/jobs/order-updates/by-maker-queue";
import * as orderbookOrders from "@/jobs/orderbook/orders-queue";
import * as tokenUpdatesMint from "@/jobs/token-updates/mint-queue";
import { getPoolDetails } from "@/utils/sudoswap";

// TODO: Split into multiple files (by exchange)
// TODO: For simplicity, don't use bulk inserts/upserts for realtime
// processing (this will make things so much more flexible). However
// for backfill procesing, we should still use bulk operations so as
// to be performant enough. This might imply separate code to handle
// backfill vs realtime events.

// Cache the network settings
const NS = getNetworkSettings();

const COMPONENT_NAME = "sync-events";

export const syncEvents = async (
  fromBlock: number,
  toBlock: number,
  options?: {
    backfill?: boolean;
    skipNonFillWrites?: boolean;
    eventDataKinds?: EventDataKind[];
  }
) => {
  // --- Handle: fetch and process events ---

  // Cache blocks for efficiency
  const blocksCache = new Map<number, blocksModel.Block>();
  // Keep track of all handled `${block}-${blockHash}` pairs
  const blocksSet = new Set<string>();

  // Keep track of data needed by other processes that will get triggered
  const fillInfos: fillUpdates.FillInfo[] = [];
  const orderInfos: orderUpdatesById.OrderInfo[] = [];
  const makerInfos: orderUpdatesByMaker.MakerInfo[] = [];
  const mintInfos: tokenUpdatesMint.MintInfo[] = [];

  // For handling mints as sales
  const tokensMinted = new Map<
    string,
    {
      contract: string;
      from: string;
      tokenId: string;
      amount: string;
      baseEventParams: BaseEventParams;
    }[]
  >();

  // When backfilling, certain processes are disabled
  const backfill = Boolean(options?.backfill);

  // Before proceeding, fetch all individual blocks within the current range
  const limit = pLimit(5);
  await Promise.all(
    _.range(fromBlock, toBlock + 1).map((block) => limit(() => syncEventsUtils.fetchBlock(block)))
  );

  const eventDatas = getEventData(options?.eventDataKinds);
  await baseProvider
    .getLogs({
      // Only keep unique topics (eg. an example of duplicated topics are
      // erc721 and erc20 transfers which have the exact same signature)
      topics: [[...new Set(eventDatas.map(({ topic }) => topic))]],
      fromBlock,
      toBlock,
    })
    .then(async (logs) => {
      const ftTransferEvents: es.ftTransfers.Event[] = [];
      const nftApprovalEvents: es.nftApprovals.Event[] = [];
      const nftTransferEvents: es.nftTransfers.Event[] = [];
      const bulkCancelEvents: es.bulkCancels.Event[] = [];
      const nonceCancelEvents: es.nonceCancels.Event[] = [];
      const cancelEvents: es.cancels.Event[] = [];
      const cancelEventsFoundation: es.cancels.Event[] = [];
      const fillEvents: es.fills.Event[] = [];
      const fillEventsPartial: es.fills.Event[] = [];
      const fillEventsFoundation: es.fills.Event[] = [];
      const foundationOrders: Foundation.OrderInfo[] = [];

      // Keep track of all events within the currently processing transaction
      let currentTx: string | undefined;
      let currentTxEvents: {
        log: Log;
        address: string;
        logIndex: number;
      }[] = [];

      const currentTxHasWethTransfer = () => {
        for (const event of currentTxEvents.slice(0, -1).reverse()) {
          const erc20EventData = getEventData(["erc20-transfer"])[0];
          if (
            event.log.topics[0] === erc20EventData.topic &&
            event.log.topics.length === erc20EventData.numTopics &&
            erc20EventData.addresses?.[event.log.address.toLowerCase()]
          ) {
            return true;
          }
        }
        return false;
      };

      // For working around some bug in the CryptoPunks contract
      const cryptopunksTransferEvents: {
        to: string;
        txHash: string;
      }[] = [];

      // For keeping track of individual Sudoswap trades per transaction
      const sudoswapTrades = {
        buy: new Map<string, number>(),
        sell: new Map<string, number>(),
      };

      for (const log of logs) {
        try {
          const baseEventParams = await parseEvent(log, blocksCache);
          blocksSet.add(`${log.blockNumber}-${log.blockHash}`);

          // It's quite important from a performance perspective to have
          // the block data available before proceeding with the events
          if (!blocksCache.has(baseEventParams.block)) {
            blocksCache.set(
              baseEventParams.block,
              await blocksModel.saveBlock({
                number: baseEventParams.block,
                hash: baseEventParams.blockHash,
                timestamp: baseEventParams.timestamp,
              })
            );
          }

          // Save the event in the currently processing transaction data
          if (currentTx !== baseEventParams.txHash) {
            currentTx = baseEventParams.txHash;
            currentTxEvents = [];
          }
          currentTxEvents.push({
            log,
            address: baseEventParams.address,
            logIndex: baseEventParams.logIndex,
          });

          // Find first matching event:
          // - matching topic
          // - matching number of topics (eg. indexed fields)
          // - matching addresses
          const eventData = eventDatas.find(
            ({ addresses, topic, numTopics }) =>
              log.topics[0] === topic &&
              log.topics.length === numTopics &&
              (addresses ? addresses[log.address.toLowerCase()] : true)
          );

          switch (eventData?.kind) {
            // Erc721

            case "erc721-transfer": {
              const parsedLog = eventData.abi.parseLog(log);
              const from = parsedLog.args["from"].toLowerCase();
              const to = parsedLog.args["to"].toLowerCase();
              const tokenId = parsedLog.args["tokenId"].toString();

              nftTransferEvents.push({
                kind: "erc721",
                from,
                to,
                tokenId,
                amount: "1",
                baseEventParams,
              });

              // Make sure to only handle the same data once per transaction
              const contextPrefix = `${baseEventParams.txHash}-${baseEventParams.address}-${tokenId}`;

              makerInfos.push({
                context: `${contextPrefix}-${from}-sell-balance`,
                maker: from,
                trigger: {
                  kind: "balance-change",
                  txHash: baseEventParams.txHash,
                  txTimestamp: baseEventParams.timestamp,
                },
                data: {
                  kind: "sell-balance",
                  contract: baseEventParams.address,
                  tokenId,
                },
              });
              makerInfos.push({
                context: `${contextPrefix}-${to}-sell-balance`,
                maker: to,
                trigger: {
                  kind: "balance-change",
                  txHash: baseEventParams.txHash,
                  txTimestamp: baseEventParams.timestamp,
                },
                data: {
                  kind: "sell-balance",
                  contract: baseEventParams.address,
                  tokenId,
                },
              });

              if (from === AddressZero) {
                mintInfos.push({
                  contract: baseEventParams.address,
                  tokenId,
                  mintedTimestamp: baseEventParams.timestamp,
                });

                // Treat mints as sales
                if (!NS.mintsAsSalesBlacklist.includes(baseEventParams.address)) {
                  if (!tokensMinted.has(baseEventParams.txHash)) {
                    tokensMinted.set(baseEventParams.txHash, []);
                  }
                  tokensMinted.get(baseEventParams.txHash)!.push({
                    contract: baseEventParams.address,
                    tokenId,
                    from,
                    amount: "1",
                    baseEventParams,
                  });
                }
              }

              break;
            }

            // Erc1155

            case "erc1155-transfer-single": {
              const parsedLog = eventData.abi.parseLog(log);
              const from = parsedLog.args["from"].toLowerCase();
              const to = parsedLog.args["to"].toLowerCase();
              const tokenId = parsedLog.args["tokenId"].toString();
              const amount = parsedLog.args["amount"].toString();

              nftTransferEvents.push({
                kind: "erc1155",
                from,
                to,
                tokenId,
                amount,
                baseEventParams,
              });

              // Make sure to only handle the same data once per transaction
              const contextPrefix = `${baseEventParams.txHash}-${baseEventParams.address}-${tokenId}`;

              makerInfos.push({
                context: `${contextPrefix}-${from}-sell-balance`,
                maker: from,
                trigger: {
                  kind: "balance-change",
                  txHash: baseEventParams.txHash,
                  txTimestamp: baseEventParams.timestamp,
                },
                data: {
                  kind: "sell-balance",
                  contract: baseEventParams.address,
                  tokenId,
                },
              });
              makerInfos.push({
                context: `${contextPrefix}-${to}-sell-balance`,
                maker: to,
                trigger: {
                  kind: "balance-change",
                  txHash: baseEventParams.txHash,
                  txTimestamp: baseEventParams.timestamp,
                },
                data: {
                  kind: "sell-balance",
                  contract: baseEventParams.address,
                  tokenId,
                },
              });

              if (from === AddressZero) {
                mintInfos.push({
                  contract: baseEventParams.address,
                  tokenId,
                  mintedTimestamp: baseEventParams.timestamp,
                });

                // Treat mints as sales
                if (!NS.mintsAsSalesBlacklist.includes(baseEventParams.address)) {
                  if (!tokensMinted.has(baseEventParams.txHash)) {
                    tokensMinted.set(baseEventParams.txHash, []);
                  }
                  tokensMinted.get(baseEventParams.txHash)!.push({
                    contract: baseEventParams.address,
                    tokenId,
                    from,
                    amount,
                    baseEventParams,
                  });
                }
              }

              break;
            }

            case "erc1155-transfer-batch": {
              const parsedLog = eventData.abi.parseLog(log);
              const from = parsedLog.args["from"].toLowerCase();
              const to = parsedLog.args["to"].toLowerCase();
              const tokenIds = parsedLog.args["tokenIds"].map(String);
              const amounts = parsedLog.args["amounts"].map(String);

              const count = Math.min(tokenIds.length, amounts.length);
              for (let i = 0; i < count; i++) {
                nftTransferEvents.push({
                  kind: "erc1155",
                  from,
                  to,
                  tokenId: tokenIds[i],
                  amount: amounts[i],
                  baseEventParams: {
                    ...baseEventParams,
                    batchIndex: i + 1,
                  },
                });

                // Make sure to only handle the same data once per transaction
                const contextPrefix = `${baseEventParams.txHash}-${baseEventParams.address}-${tokenIds[i]}`;

                makerInfos.push({
                  context: `${contextPrefix}-${from}-sell-balance`,
                  maker: from,
                  trigger: {
                    kind: "balance-change",
                    txHash: baseEventParams.txHash,
                    txTimestamp: baseEventParams.timestamp,
                  },
                  data: {
                    kind: "sell-balance",
                    contract: baseEventParams.address,
                    tokenId: tokenIds[i],
                  },
                });
                makerInfos.push({
                  context: `${contextPrefix}-${to}-sell-balance`,
                  maker: to,
                  trigger: {
                    kind: "balance-change",
                    txHash: baseEventParams.txHash,
                    txTimestamp: baseEventParams.timestamp,
                  },
                  data: {
                    kind: "sell-balance",
                    contract: baseEventParams.address,
                    tokenId: tokenIds[i],
                  },
                });

                if (from === AddressZero) {
                  mintInfos.push({
                    contract: baseEventParams.address,
                    tokenId: tokenIds[i],
                    mintedTimestamp: baseEventParams.timestamp,
                  });

                  // Treat mints as sales
                  if (!NS.mintsAsSalesBlacklist.includes(baseEventParams.address)) {
                    if (!tokensMinted.has(baseEventParams.txHash)) {
                      tokensMinted.set(baseEventParams.txHash, []);
                    }
                    tokensMinted.get(baseEventParams.txHash)!.push({
                      contract: baseEventParams.address,
                      tokenId: tokenIds[i],
                      amount: amounts[i],
                      from,
                      baseEventParams,
                    });
                  }
                }
              }

              break;
            }

            // Erc721/Erc1155 common

            case "erc721/1155-approval-for-all": {
              const parsedLog = eventData.abi.parseLog(log);
              const owner = parsedLog.args["owner"].toLowerCase();
              const operator = parsedLog.args["operator"].toLowerCase();
              const approved = parsedLog.args["approved"];

              nftApprovalEvents.push({
                owner,
                operator,
                approved,
                baseEventParams,
              });

              // Make sure to only handle the same data once per on-chain event
              // (instead of once per transaction as we do with balance updates
              // since we're handling nft approvals differently - checking them
              // individually).
              const contextPrefix = `${baseEventParams.txHash}-${baseEventParams.address}-${baseEventParams.logIndex}`;

              makerInfos.push({
                context: `${contextPrefix}-${owner}-sell-approval`,
                maker: owner,
                trigger: {
                  kind: "approval-change",
                  txHash: baseEventParams.txHash,
                  txTimestamp: baseEventParams.timestamp,
                },
                data: {
                  kind: "sell-approval",
                  contract: baseEventParams.address,
                  operator,
                },
              });

              break;
            }

            // Erc20

            case "erc20-transfer": {
              const parsedLog = eventData.abi.parseLog(log);
              const from = parsedLog.args["from"].toLowerCase();
              const to = parsedLog.args["to"].toLowerCase();
              const amount = parsedLog.args["amount"].toString();

              ftTransferEvents.push({
                from,
                to,
                amount,
                baseEventParams,
              });

              // Make sure to only handle the same data once per transaction
              const contextPrefix = `${baseEventParams.txHash}-${baseEventParams.address}`;

              makerInfos.push({
                context: `${contextPrefix}-${from}-buy-balance`,
                maker: from,
                trigger: {
                  kind: "balance-change",
                  txHash: baseEventParams.txHash,
                  txTimestamp: baseEventParams.timestamp,
                },
                data: {
                  kind: "buy-balance",
                  contract: baseEventParams.address,
                },
              });
              makerInfos.push({
                context: `${contextPrefix}-${to}-buy-balance`,
                maker: to,
                trigger: {
                  kind: "balance-change",
                  txHash: baseEventParams.txHash,
                  txTimestamp: baseEventParams.timestamp,
                },
                data: {
                  kind: "buy-balance",
                  contract: baseEventParams.address,
                },
              });

              break;
            }

            case "erc20-approval": {
              const parsedLog = eventData.abi.parseLog(log);
              const owner = parsedLog.args["owner"].toLowerCase();
              const spender = parsedLog.args["spender"].toLowerCase();

              // Make sure to only handle the same data once per transaction
              const contextPrefix = `${baseEventParams.txHash}-${baseEventParams.address}`;

              makerInfos.push({
                context: `${contextPrefix}-${owner}-${spender}-buy-approval`,
                maker: owner,
                trigger: {
                  kind: "approval-change",
                  txHash: baseEventParams.txHash,
                  txTimestamp: baseEventParams.timestamp,
                },
                data: {
                  kind: "buy-approval",
                  contract: Sdk.Common.Addresses.Weth[config.chainId],
                  operator: spender,
                },
              });

              break;
            }

            // Weth

            case "weth-deposit": {
              const parsedLog = eventData.abi.parseLog(log);
              const to = parsedLog.args["to"].toLowerCase();
              const amount = parsedLog.args["amount"].toString();

              ftTransferEvents.push({
                from: AddressZero,
                to,
                amount,
                baseEventParams,
              });

              // Make sure to only handle the same data once per transaction
              const contextPrefix = `${baseEventParams.txHash}-${baseEventParams.address}`;

              makerInfos.push({
                context: `${contextPrefix}-${to}-buy-balance`,
                maker: to,
                trigger: {
                  kind: "balance-change",
                  txHash: baseEventParams.txHash,
                  txTimestamp: baseEventParams.timestamp,
                },
                data: {
                  kind: "buy-balance",
                  contract: baseEventParams.address,
                },
              });

              break;
            }

            case "weth-withdrawal": {
              const parsedLog = eventData.abi.parseLog(log);
              const from = parsedLog.args["from"].toLowerCase();
              const amount = parsedLog.args["amount"].toString();

              ftTransferEvents.push({
                from,
                to: AddressZero,
                amount,
                baseEventParams,
              });

              // Make sure to only handle the same data once per transaction
              const contextPrefix = `${baseEventParams.txHash}-${baseEventParams.address}`;

              makerInfos.push({
                context: `${contextPrefix}-${from}-buy-balance`,
                maker: from,
                trigger: {
                  kind: "balance-change",
                  txHash: baseEventParams.txHash,
                  txTimestamp: baseEventParams.timestamp,
                },
                data: {
                  kind: "buy-balance",
                  contract: baseEventParams.address,
                },
              });

              break;
            }

            // X2Y2

            case "x2y2-order-cancelled": {
              const parsedLog = eventData.abi.parseLog(log);
              const orderId = parsedLog.args["itemHash"].toLowerCase();

              cancelEvents.push({
                orderKind: "x2y2",
                orderId,
                baseEventParams,
              });
              orderInfos.push({
                context: `cancelled-${orderId}-${baseEventParams.txHash}`,
                id: orderId,
                trigger: {
                  kind: "cancel",
                  txHash: baseEventParams.txHash,
                  txTimestamp: baseEventParams.timestamp,
                  logIndex: baseEventParams.logIndex,
                  batchIndex: baseEventParams.batchIndex,
                  blockHash: baseEventParams.blockHash,
                },
              });

              break;
            }

            case "x2y2-order-inventory": {
              const parsedLog = eventData.abi.parseLog(log);
              const orderId = parsedLog.args["itemHash"].toLowerCase();
              const maker = parsedLog.args["maker"].toLowerCase();
              let taker = parsedLog.args["taker"].toLowerCase();
              const currency = parsedLog.args["currency"].toLowerCase();
              const item = parsedLog.args["item"];
              const op = parsedLog.args["detail"].op;

              // 1 - COMPLETE_SELL_OFFER
              // 2 - COMPLETE_BUY_OFFER
              // 5 - COMPLETE_AUCTION
              if (![1, 2, 5].includes(op)) {
                // Skip any irrelevant events
                break;
              }

              // Handle: attribution

              const orderKind = "x2y2";
              const data = await syncEventsUtils.extractAttributionData(
                baseEventParams.txHash,
                orderKind
              );
              if (data.taker) {
                taker = data.taker;
              }

              // Handle: prices

              const currencyPrice = item.price.toString();
              const prices = await getUSDAndNativePrices(
                currency,
                currencyPrice,
                baseEventParams.timestamp
              );
              if (!prices.nativePrice) {
                // We must always have the native price
                break;
              }

              // Decode the sold token (ignoring bundles)
              let contract: string;
              let tokenId: string;
              try {
                const decodedItems = defaultAbiCoder.decode(
                  ["(address contract, uint256 tokenId)[]"],
                  item.data
                );
                if (decodedItems[0].length !== 1) {
                  break;
                }

                contract = decodedItems[0][0].contract.toLowerCase();
                tokenId = decodedItems[0][0].tokenId.toString();
              } catch {
                break;
              }

              const orderSide = [1, 5].includes(op) ? "sell" : "buy";
              fillEvents.push({
                orderKind,
                orderId,
                orderSide,
                maker,
                taker,
                price: prices.nativePrice,
                currency,
                currencyPrice,
                usdPrice: prices.usdPrice,
                contract,
                tokenId,
                // TODO: Support X2Y2 ERC1155 orders
                amount: "1",
                orderSourceId: data.orderSource?.id,
                aggregatorSourceId: data.aggregatorSource?.id,
                fillSourceId: data.fillSource?.id,
                baseEventParams,
              });

              orderInfos.push({
                context: `filled-${orderId}-${baseEventParams.txHash}`,
                id: orderId,
                trigger: {
                  kind: "sale",
                  txHash: baseEventParams.txHash,
                  txTimestamp: baseEventParams.timestamp,
                },
              });

              fillInfos.push({
                context: `${orderId}-${baseEventParams.txHash}`,
                orderId: orderId,
                orderSide,
                contract,
                tokenId,
                amount: "1",
                price: prices.nativePrice,
                timestamp: baseEventParams.timestamp,
              });

              if (currentTxHasWethTransfer()) {
                makerInfos.push({
                  context: `${baseEventParams.txHash}-buy-approval`,
                  maker,
                  trigger: {
                    kind: "approval-change",
                    txHash: baseEventParams.txHash,
                    txTimestamp: baseEventParams.timestamp,
                  },
                  data: {
                    kind: "buy-approval",
                    contract: Sdk.Common.Addresses.Weth[config.chainId],
                    orderKind: "x2y2",
                  },
                });
              }

              break;
            }

            // Foundation

            case "foundation-buy-price-set": {
              const parsedLog = eventData.abi.parseLog(log);
              const contract = parsedLog.args["nftContract"].toLowerCase();
              const tokenId = parsedLog.args["tokenId"].toString();
              const maker = parsedLog.args["seller"].toLowerCase();
              const price = parsedLog.args["price"].toString();

              foundationOrders.push({
                orderParams: {
                  contract,
                  tokenId,
                  maker,
                  price,
                  txHash: baseEventParams.txHash,
                  txTimestamp: baseEventParams.timestamp,
                },
                metadata: {
                  source: "Foundation",
                },
              });

              break;
            }

            case "foundation-buy-price-accepted": {
              const parsedLog = eventData.abi.parseLog(log);
              const contract = parsedLog.args["nftContract"].toLowerCase();
              const tokenId = parsedLog.args["tokenId"].toString();
              const maker = parsedLog.args["seller"].toLowerCase();
              let taker = parsedLog.args["buyer"].toLowerCase();
              const protocolFee = parsedLog.args["protocolFee"].toString();

              const orderId = keccak256(["address", "uint256"], [contract, tokenId]);

              // Handle: attribution

              const orderKind = "foundation";
              const data = await syncEventsUtils.extractAttributionData(
                baseEventParams.txHash,
                orderKind
              );
              if (data.taker) {
                taker = data.taker;
              }

              // Handle: prices

              const currency = Sdk.Common.Addresses.Eth[config.chainId];
              // Deduce the price from the protocol fee (which is 5%)
              const currencyPrice = bn(protocolFee).mul(10000).div(50).toString();
              const prices = await getUSDAndNativePrices(
                currency,
                currencyPrice,
                baseEventParams.timestamp
              );
              if (!prices.nativePrice) {
                // We must always have the native price
                break;
              }

              // Custom handling to support on-chain orderbook quirks.
              fillEventsFoundation.push({
                orderKind,
                orderId,
                orderSide: "sell",
                maker,
                taker,
                price: prices.nativePrice,
                currency,
                currencyPrice,
                usdPrice: prices.usdPrice,
                contract,
                tokenId,
                // Foundation only supports ERC721
                amount: "1",
                orderSourceId: data.orderSource?.id,
                aggregatorSourceId: data.aggregatorSource?.id,
                fillSourceId: data.fillSource?.id,
                baseEventParams,
              });

              orderInfos.push({
                context: `filled-${orderId}-${baseEventParams.txHash}`,
                id: orderId,
                trigger: {
                  kind: "sale",
                  txHash: baseEventParams.txHash,
                  txTimestamp: baseEventParams.timestamp,
                },
              });

              fillInfos.push({
                context: `${orderId}-${baseEventParams.txHash}`,
                orderId: orderId,
                orderSide: "sell",
                contract,
                tokenId,
                amount: "1",
                price: prices.nativePrice,
                timestamp: baseEventParams.timestamp,
              });

              break;
            }

            case "foundation-buy-price-invalidated":
            case "foundation-buy-price-cancelled": {
              const parsedLog = eventData.abi.parseLog(log);
              const contract = parsedLog.args["nftContract"].toLowerCase();
              const tokenId = parsedLog.args["tokenId"].toString();

              const orderId = keccak256(["address", "uint256"], [contract, tokenId]);

              // Custom handling to support on-chain orderbook quirks.
              cancelEventsFoundation.push({
                orderKind: "foundation",
                orderId,
                baseEventParams,
              });
              orderInfos.push({
                context: `cancelled-${orderId}-${baseEventParams.txHash}`,
                id: orderId,
                trigger: {
                  kind: "cancel",
                  txHash: baseEventParams.txHash,
                  txTimestamp: baseEventParams.timestamp,
                  logIndex: baseEventParams.logIndex,
                  batchIndex: baseEventParams.batchIndex,
                  blockHash: baseEventParams.blockHash,
                },
              });

              break;
            }

            // LooksRare

            case "looks-rare-cancel-all-orders": {
              const parsedLog = eventData.abi.parseLog(log);
              const maker = parsedLog.args["user"].toLowerCase();
              const newMinNonce = parsedLog.args["newMinNonce"].toString();

              bulkCancelEvents.push({
                orderKind: "looks-rare",
                maker,
                minNonce: newMinNonce,
                baseEventParams,
              });

              break;
            }

            case "looks-rare-cancel-multiple-orders": {
              const parsedLog = eventData.abi.parseLog(log);
              const maker = parsedLog.args["user"].toLowerCase();
              const orderNonces = parsedLog.args["orderNonces"].map(String);

              let batchIndex = 1;
              for (const orderNonce of orderNonces) {
                nonceCancelEvents.push({
                  orderKind: "looks-rare",
                  maker,
                  nonce: orderNonce,
                  baseEventParams: {
                    ...baseEventParams,
                    batchIndex: batchIndex++,
                  },
                });
              }

              break;
            }

            case "looks-rare-taker-ask": {
              const parsedLog = eventData.abi.parseLog(log);
              const orderId = parsedLog.args["orderHash"].toLowerCase();
              const orderNonce = parsedLog.args["orderNonce"].toString();
              const maker = parsedLog.args["maker"].toLowerCase();
              let taker = parsedLog.args["taker"].toLowerCase();
              const currency = parsedLog.args["currency"].toLowerCase();
              let currencyPrice = parsedLog.args["price"].toString();
              const contract = parsedLog.args["collection"].toLowerCase();
              const tokenId = parsedLog.args["tokenId"].toString();
              const amount = parsedLog.args["amount"].toString();

              // Handle: attribution

              const orderKind = "looks-rare";
              const data = await syncEventsUtils.extractAttributionData(
                baseEventParams.txHash,
                orderKind
              );
              if (data.taker) {
                taker = data.taker;
              }

              // Handle: prices

              currencyPrice = bn(currencyPrice).div(amount).toString();
              const prices = await getUSDAndNativePrices(
                currency,
                currencyPrice,
                baseEventParams.timestamp
              );
              if (!prices.nativePrice) {
                // We must always have the native price
                break;
              }

              fillEvents.push({
                orderKind,
                orderId,
                orderSide: "buy",
                maker,
                taker,
                price: prices.nativePrice,
                currency,
                currencyPrice,
                usdPrice: prices.usdPrice,
                contract,
                tokenId,
                amount,
                orderSourceId: data.orderSource?.id,
                aggregatorSourceId: data.aggregatorSource?.id,
                fillSourceId: data.fillSource?.id,
                baseEventParams,
              });

              // Cancel all the other orders of the maker having the same nonce.
              nonceCancelEvents.push({
                orderKind: "looks-rare",
                maker,
                nonce: orderNonce,
                baseEventParams,
              });

              orderInfos.push({
                context: `filled-${orderId}`,
                id: orderId,
                trigger: {
                  kind: "sale",
                  txHash: baseEventParams.txHash,
                  txTimestamp: baseEventParams.timestamp,
                },
              });

              fillInfos.push({
                context: orderId,
                orderId: orderId,
                orderSide: "buy",
                contract,
                tokenId,
                amount,
                price: prices.nativePrice,
                timestamp: baseEventParams.timestamp,
              });

              if (currentTxHasWethTransfer()) {
                makerInfos.push({
                  context: `${baseEventParams.txHash}-buy-approval`,
                  maker,
                  trigger: {
                    kind: "approval-change",
                    txHash: baseEventParams.txHash,
                    txTimestamp: baseEventParams.timestamp,
                  },
                  data: {
                    kind: "buy-approval",
                    contract: Sdk.Common.Addresses.Weth[config.chainId],
                    orderKind: "looks-rare",
                  },
                });
              }

              break;
            }

            case "looks-rare-taker-bid": {
              const parsedLog = eventData.abi.parseLog(log);
              const orderId = parsedLog.args["orderHash"].toLowerCase();
              const orderNonce = parsedLog.args["orderNonce"].toString();
              const maker = parsedLog.args["maker"].toLowerCase();
              let taker = parsedLog.args["taker"].toLowerCase();
              const currency = parsedLog.args["currency"].toLowerCase();
              let currencyPrice = parsedLog.args["price"].toString();
              const contract = parsedLog.args["collection"].toLowerCase();
              const tokenId = parsedLog.args["tokenId"].toString();
              const amount = parsedLog.args["amount"].toString();

              // Handle: attribution

              const orderKind = "looks-rare";
              const data = await syncEventsUtils.extractAttributionData(
                baseEventParams.txHash,
                orderKind
              );
              if (data.taker) {
                taker = data.taker;
              }

              // Handle: prices

              currencyPrice = bn(currencyPrice).div(amount).toString();
              const prices = await getUSDAndNativePrices(
                currency,
                currencyPrice,
                baseEventParams.timestamp
              );
              if (!prices.nativePrice) {
                // We must always have the native price
                break;
              }

              fillEvents.push({
                orderKind,
                orderId,
                orderSide: "sell",
                maker,
                taker,
                price: prices.nativePrice,
                currency,
                currencyPrice,
                usdPrice: prices.usdPrice,
                contract,
                tokenId,
                amount,
                orderSourceId: data.orderSource?.id,
                aggregatorSourceId: data.aggregatorSource?.id,
                fillSourceId: data.fillSource?.id,
                baseEventParams,
              });

              // Cancel all the other orders of the maker having the same nonce.
              nonceCancelEvents.push({
                orderKind: "looks-rare",
                maker,
                nonce: orderNonce,
                baseEventParams,
              });

              orderInfos.push({
                context: `filled-${orderId}`,
                id: orderId,
                trigger: {
                  kind: "sale",
                  txHash: baseEventParams.txHash,
                  txTimestamp: baseEventParams.timestamp,
                },
              });

              fillInfos.push({
                context: orderId,
                orderId: orderId,
                orderSide: "sell",
                contract,
                tokenId,
                amount,
                price: prices.nativePrice,
                timestamp: baseEventParams.timestamp,
              });

              if (currentTxHasWethTransfer()) {
                makerInfos.push({
                  context: `${baseEventParams.txHash}-buy-approval`,
                  maker,
                  trigger: {
                    kind: "approval-change",
                    txHash: baseEventParams.txHash,
                    txTimestamp: baseEventParams.timestamp,
                  },
                  data: {
                    kind: "buy-approval",
                    contract: Sdk.Common.Addresses.Weth[config.chainId],
                    orderKind: "looks-rare",
                  },
                });
              }

              break;
            }

            // WyvernV2/WyvernV2.3

            // Wyvern V2 and V2.3 are both decomissioned, but we still keep handling
            // fill event from them in order to get access to historical sales. This
            // is only relevant when backfilling though.

            case "wyvern-v2-orders-matched":
            case "wyvern-v2.3-orders-matched": {
              const parsedLog = eventData.abi.parseLog(log);
              const buyOrderId = parsedLog.args["buyHash"].toLowerCase();
              const sellOrderId = parsedLog.args["sellHash"].toLowerCase();
              const maker = parsedLog.args["maker"].toLowerCase();
              let taker = parsedLog.args["taker"].toLowerCase();
              const currencyPrice = parsedLog.args["price"].toString();

              // The code below assumes that events are retrieved in chronological
              // order from the blockchain (this is safe to assume in most cases).

              // With Wyvern, there are two main issues:
              // - the traded token is not included in the fill event, so we have
              // to deduce it by checking the nft transfer occured exactly before
              // the fill event
              // - the payment token is not included in the fill event, and we deduce
              // it as well by checking any Erc20 transfers that occured close before
              // the fill event (and default to native Eth if cannot find any)

              // Detect the traded token
              let associatedNftTransferEvent: es.nftTransfers.Event | undefined;
              if (nftTransferEvents.length) {
                // Ensure the last nft transfer event was part of the fill
                const event = nftTransferEvents[nftTransferEvents.length - 1];
                if (
                  event.baseEventParams.txHash === baseEventParams.txHash &&
                  event.baseEventParams.logIndex === baseEventParams.logIndex - 1 &&
                  // Only single token fills are supported and recognized
                  event.baseEventParams.batchIndex === 1
                ) {
                  associatedNftTransferEvent = event;
                }
              }

              if (!associatedNftTransferEvent) {
                // Skip if we can't associate to an nft transfer event
                break;
              }

              // Detect the payment token
              let currency = Sdk.Common.Addresses.Eth[config.chainId];
              for (const event of currentTxEvents.slice(0, -1).reverse()) {
                // Skip once we detect another fill in the same transaction
                // (this will happen if filling through an aggregator).
                if (event.log.topics[0] === getEventData([eventData.kind])[0].topic) {
                  break;
                }

                // If we detect an Erc20 transfer as part of the same transaction
                // then we assume it's the payment for the current sale and so we
                // only keep the sale if the payment token is Weth.
                const erc20EventData = getEventData(["erc20-transfer"])[0];
                if (
                  event.log.topics[0] === erc20EventData.topic &&
                  event.log.topics.length === erc20EventData.numTopics
                ) {
                  const parsed = erc20EventData.abi.parseLog(event.log);
                  const from = parsed.args["from"].toLowerCase();
                  const to = parsed.args["to"].toLowerCase();
                  const amount = parsed.args["amount"].toString();
                  if (
                    ((maker === from && taker === to) || (maker === to && taker === from)) &&
                    amount <= currencyPrice
                  ) {
                    currency = event.log.address.toLowerCase();
                    break;
                  }
                }
              }

              // Handle: attribution

              const orderKind = eventData.kind.startsWith("wyvern-v2.3")
                ? "wyvern-v2.3"
                : "wyvern-v2";
              const data = await syncEventsUtils.extractAttributionData(
                baseEventParams.txHash,
                orderKind
              );
              if (data.taker) {
                taker = data.taker;
              }

              // Handle: prices

              const prices = await getUSDAndNativePrices(
                currency,
                currencyPrice,
                baseEventParams.timestamp
              );
              if (!prices.nativePrice) {
                // We must always have the native price
                break;
              }

              let batchIndex = 1;
              if (buyOrderId !== HashZero) {
                fillEvents.push({
                  orderKind,
                  orderId: buyOrderId,
                  orderSide: "buy",
                  maker,
                  taker,
                  price: prices.nativePrice,
                  currency,
                  currencyPrice,
                  usdPrice: prices.usdPrice,
                  contract: associatedNftTransferEvent.baseEventParams.address,
                  tokenId: associatedNftTransferEvent.tokenId,
                  amount: associatedNftTransferEvent.amount,
                  orderSourceId: data.orderSource?.id,
                  aggregatorSourceId: data.aggregatorSource?.id,
                  fillSourceId: data.fillSource?.id,
                  baseEventParams: {
                    ...baseEventParams,
                    batchIndex: batchIndex++,
                  },
                });
              }
              if (sellOrderId !== HashZero) {
                fillEvents.push({
                  orderKind,
                  orderId: sellOrderId,
                  orderSide: "sell",
                  maker,
                  taker,
                  price: prices.nativePrice,
                  currency,
                  currencyPrice,
                  usdPrice: prices.usdPrice,
                  contract: associatedNftTransferEvent.baseEventParams.address,
                  tokenId: associatedNftTransferEvent.tokenId,
                  amount: associatedNftTransferEvent.amount,
                  orderSourceId: data.orderSource?.id,
                  aggregatorSourceId: data.aggregatorSource?.id,
                  fillSourceId: data.fillSource?.id,
                  baseEventParams: {
                    ...baseEventParams,
                    batchIndex: batchIndex++,
                  },
                });
              }

              break;
            }

            // ZeroExV4 + OpenDao

            case "zeroex-v4-erc721-order-cancelled":
            case "zeroex-v4-erc1155-order-cancelled":
            case "opendao-erc721-order-cancelled":
            case "opendao-erc1155-order-cancelled": {
              const parsedLog = eventData.abi.parseLog(log);
              const maker = parsedLog.args["maker"].toLowerCase();
              const nonce = parsedLog.args["nonce"].toString();

              nonceCancelEvents.push({
                orderKind: eventData!.kind.split("-").slice(0, -2).join("-") as OrderKind,
                maker,
                nonce,
                baseEventParams,
              });

              break;
            }

            case "zeroex-v4-erc721-order-filled":
            case "opendao-erc721-order-filled": {
              const parsedLog = eventData.abi.parseLog(log);
              const direction = parsedLog.args["direction"];
              const maker = parsedLog.args["maker"].toLowerCase();
              let taker = parsedLog.args["taker"].toLowerCase();
              const nonce = parsedLog.args["nonce"].toString();
              const erc20Token = parsedLog.args["erc20Token"].toLowerCase();
              const erc20TokenAmount = parsedLog.args["erc20TokenAmount"].toString();
              const erc721Token = parsedLog.args["erc721Token"].toLowerCase();
              const erc721TokenId = parsedLog.args["erc721TokenId"].toString();

              // Handle: attribution

              const orderKind = eventData!.kind.split("-").slice(0, -2).join("-") as OrderKind;
              const data = await syncEventsUtils.extractAttributionData(
                baseEventParams.txHash,
                orderKind
              );
              if (data.taker) {
                taker = data.taker;
              }

              // Handle: prices

              // By default, use the price without fees
              let currencyPrice = erc20TokenAmount;

              let orderId: string | undefined;
              if (!backfill) {
                // Since the event doesn't include the exact order which got matched
                // (it only includes the nonce, but we can potentially have multiple
                // different orders sharing the same nonce off-chain), we attempt to
                // detect the order id which got filled by checking the database for
                // orders which have the exact nonce/contract/price combination.
                await idb
                  .oneOrNone(
                    `
                      SELECT
                        orders.id,
                        orders.price
                      FROM orders
                      WHERE orders.kind = '${orderKind}'
                        AND orders.maker = $/maker/
                        AND orders.nonce = $/nonce/
                        AND orders.contract = $/contract/
                        AND (orders.raw_data ->> 'erc20TokenAmount')::NUMERIC = $/price/
                      LIMIT 1
                    `,
                    {
                      maker: toBuffer(maker),
                      nonce,
                      contract: toBuffer(erc721Token),
                      price: erc20TokenAmount,
                    }
                  )
                  .then((result) => {
                    if (result) {
                      orderId = result.id;
                      // Workaround the fact that 0xv4 fill events exclude the fee from the price
                      currencyPrice = result.price;
                    }
                  });
              }

              let currency = erc20Token;
              if (currency === Sdk.ZeroExV4.Addresses.Eth[config.chainId]) {
                // Map the weird 0x ETH address
                currency = Sdk.Common.Addresses.Eth[config.chainId];
              }

              const prices = await getUSDAndNativePrices(
                currency,
                currencyPrice,
                baseEventParams.timestamp
              );
              if (!prices.nativePrice) {
                // We must always have the native price
                break;
              }

              const orderSide = direction === 0 ? "sell" : "buy";
              fillEvents.push({
                orderKind,
                orderId,
                orderSide,
                maker,
                taker,
                price: prices.nativePrice,
                currency,
                currencyPrice,
                usdPrice: prices.usdPrice,
                contract: erc721Token,
                tokenId: erc721TokenId,
                amount: "1",
                orderSourceId: data.orderSource?.id,
                aggregatorSourceId: data.aggregatorSource?.id,
                fillSourceId: data.fillSource?.id,
                baseEventParams,
              });

              // Cancel all the other orders of the maker having the same nonce.
              nonceCancelEvents.push({
                orderKind,
                maker,
                nonce,
                baseEventParams,
              });

              if (orderId) {
                orderInfos.push({
                  context: `filled-${orderId}`,
                  id: orderId,
                  trigger: {
                    kind: "sale",
                    txHash: baseEventParams.txHash,
                    txTimestamp: baseEventParams.timestamp,
                  },
                });
              }

              fillInfos.push({
                context: orderId || `${maker}-${nonce}`,
                orderId: orderId,
                orderSide,
                contract: erc721Token,
                tokenId: erc721TokenId,
                amount: "1",
                price: prices.nativePrice,
                timestamp: baseEventParams.timestamp,
              });

              if (currentTxHasWethTransfer()) {
                makerInfos.push({
                  context: `${baseEventParams.txHash}-buy-approval`,
                  maker,
                  trigger: {
                    kind: "approval-change",
                    txHash: baseEventParams.txHash,
                    txTimestamp: baseEventParams.timestamp,
                  },
                  data: {
                    kind: "buy-approval",
                    contract: Sdk.Common.Addresses.Weth[config.chainId],
                    orderKind: orderKind,
                  },
                });
              }

              break;
            }

            case "zeroex-v4-erc1155-order-filled":
            case "opendao-erc1155-order-filled": {
              const parsedLog = eventData.abi.parseLog(log);
              const direction = parsedLog.args["direction"];
              const maker = parsedLog.args["maker"].toLowerCase();
              let taker = parsedLog.args["taker"].toLowerCase();
              const nonce = parsedLog.args["nonce"].toString();
              const erc20Token = parsedLog.args["erc20Token"].toLowerCase();
              const erc20FillAmount = parsedLog.args["erc20FillAmount"].toString();
              const erc1155Token = parsedLog.args["erc1155Token"].toLowerCase();
              const erc1155TokenId = parsedLog.args["erc1155TokenId"].toString();
              const erc1155FillAmount = parsedLog.args["erc1155FillAmount"].toString();

              // Handle: attribution

              const orderKind = eventData!.kind.split("-").slice(0, -2).join("-") as OrderKind;
              const data = await syncEventsUtils.extractAttributionData(
                baseEventParams.txHash,
                orderKind
              );
              if (data.taker) {
                taker = data.taker;
              }

              // Handle: prices

              // By default, use the price without fees
              let currencyPrice = bn(erc20FillAmount).div(erc1155FillAmount).toString();

              let orderId: string | undefined;
              if (!backfill) {
                // For erc1155 orders we only allow unique nonce/contract/price. Since erc1155
                // orders are partially fillable, we have to detect the price of an individual
                // item from the fill amount, which might result in imprecise results. However
                // at the moment, we can live with it.
                await idb
                  .oneOrNone(
                    `
                      SELECT
                        orders.id,
                        orders.price
                      FROM orders
                      WHERE orders.kind = '${orderKind}'
                        AND orders.maker = $/maker/
                        AND orders.nonce = $/nonce/
                        AND orders.contract = $/contract/
                        AND (orders.raw_data ->> 'erc20TokenAmount')::NUMERIC / (orders.raw_data ->> 'nftAmount')::NUMERIC = $/price/
                      LIMIT 1
                    `,
                    {
                      maker: toBuffer(maker),
                      nonce,
                      contract: toBuffer(erc1155Token),
                      price: bn(erc20FillAmount).div(erc1155FillAmount).toString(),
                    }
                  )
                  .then((result) => {
                    if (result) {
                      orderId = result.id;
                      // Workaround the fact that 0xv4 fill events exclude the fee from the price
                      currencyPrice = bn(result.price).mul(erc1155FillAmount).toString();
                    }
                  });
              }

              let currency = erc20Token;
              if (currency === Sdk.ZeroExV4.Addresses.Eth[config.chainId]) {
                // Map the weird 0x ETH address
                currency = Sdk.Common.Addresses.Eth[config.chainId];
              }

              const prices = await getUSDAndNativePrices(
                currency,
                currencyPrice,
                baseEventParams.timestamp
              );
              if (!prices.nativePrice) {
                // We must always have the native price
                break;
              }

              const orderSide = direction === 0 ? "sell" : "buy";
              fillEventsPartial.push({
                orderKind,
                orderId,
                orderSide,
                maker,
                taker,
                price: prices.nativePrice,
                currency,
                currencyPrice,
                usdPrice: prices.usdPrice,
                contract: erc1155Token,
                tokenId: erc1155TokenId,
                amount: erc1155FillAmount,
                orderSourceId: data.orderSource?.id,
                aggregatorSourceId: data.aggregatorSource?.id,
                fillSourceId: data.fillSource?.id,
                baseEventParams,
              });

              if (orderId) {
                orderInfos.push({
                  context: `filled-${orderId}-${baseEventParams.txHash}`,
                  id: orderId,
                  trigger: {
                    kind: "sale",
                    txHash: baseEventParams.txHash,
                    txTimestamp: baseEventParams.timestamp,
                  },
                });
              }

              fillInfos.push({
                context: orderId || `${maker}-${nonce}`,
                orderId: orderId,
                orderSide,
                contract: erc1155Token,
                tokenId: erc1155TokenId,
                amount: erc1155FillAmount,
                price: prices.nativePrice,
                timestamp: baseEventParams.timestamp,
              });

              if (currentTxHasWethTransfer()) {
                makerInfos.push({
                  context: `${baseEventParams.txHash}-buy-approval`,
                  maker,
                  trigger: {
                    kind: "approval-change",
                    txHash: baseEventParams.txHash,
                    txTimestamp: baseEventParams.timestamp,
                  },
                  data: {
                    kind: "buy-approval",
                    contract: Sdk.Common.Addresses.Weth[config.chainId],
                    orderKind: orderKind,
                  },
                });
              }

              break;
            }

            // Seaport

            case "seaport-order-cancelled": {
              const parsedLog = eventData.abi.parseLog(log);
              const orderId = parsedLog.args["orderHash"].toLowerCase();

              cancelEvents.push({
                orderKind: "seaport",
                orderId,
                baseEventParams,
              });

              orderInfos.push({
                context: `cancelled-${orderId}`,
                id: orderId,
                trigger: {
                  kind: "cancel",
                  txHash: baseEventParams.txHash,
                  txTimestamp: baseEventParams.timestamp,
                  logIndex: baseEventParams.logIndex,
                  batchIndex: baseEventParams.batchIndex,
                  blockHash: baseEventParams.blockHash,
                },
              });

              break;
            }

            case "seaport-counter-incremented": {
              const parsedLog = eventData.abi.parseLog(log);
              const maker = parsedLog.args["offerer"].toLowerCase();
              const newCounter = parsedLog.args["newCounter"].toString();

              bulkCancelEvents.push({
                orderKind: "seaport",
                maker,
                minNonce: newCounter,
                baseEventParams,
              });

              break;
            }

            case "seaport-order-filled": {
              const parsedLog = eventData.abi.parseLog(log);
              const orderId = parsedLog.args["orderHash"].toLowerCase();
              const maker = parsedLog.args["offerer"].toLowerCase();
              let taker = parsedLog.args["recipient"].toLowerCase();
              const offer = parsedLog.args["offer"];
              const consideration = parsedLog.args["consideration"];

              const saleInfo = new Sdk.Seaport.Exchange(config.chainId).deriveBasicSale(
                offer,
                consideration
              );
              if (saleInfo) {
                // Handle: attribution

                const orderKind = "seaport";
                const data = await syncEventsUtils.extractAttributionData(
                  baseEventParams.txHash,
                  orderKind
                );
                if (data.taker) {
                  taker = data.taker;
                }

                if (saleInfo.recipientOverride) {
                  taker = saleInfo.recipientOverride;
                }

                // Handle: prices

                const currency = saleInfo.paymentToken;
                const currencyPrice = bn(saleInfo.price).div(saleInfo.amount).toString();
                const prices = await getUSDAndNativePrices(
                  currency,
                  currencyPrice,
                  baseEventParams.timestamp
                );
                if (!prices.nativePrice) {
                  // We must always have the native price
                  break;
                }

                const orderSide = saleInfo.side as "sell" | "buy";
                fillEventsPartial.push({
                  orderKind,
                  orderId,
                  orderSide,
                  maker,
                  taker,
                  price: prices.nativePrice,
                  currency,
                  currencyPrice,
                  usdPrice: prices.usdPrice,
                  contract: saleInfo.contract,
                  tokenId: saleInfo.tokenId,
                  amount: saleInfo.amount,
                  orderSourceId: data.orderSource?.id,
                  aggregatorSourceId: data.aggregatorSource?.id,
                  fillSourceId: data.fillSource?.id,
                  baseEventParams,
                });

                fillInfos.push({
                  context: `${orderId}-${baseEventParams.txHash}`,
                  orderId: orderId,
                  orderSide,
                  contract: saleInfo.contract,
                  tokenId: saleInfo.tokenId,
                  amount: saleInfo.amount,
                  price: prices.nativePrice,
                  timestamp: baseEventParams.timestamp,
                });
              }

              orderInfos.push({
                context: `filled-${orderId}-${baseEventParams.txHash}`,
                id: orderId,
                trigger: {
                  kind: "sale",
                  txHash: baseEventParams.txHash,
                  txTimestamp: baseEventParams.timestamp,
                },
              });

              break;
            }

<<<<<<< HEAD
            // Rarible

=======
            case "universe-match":
>>>>>>> af07c17d
            case "rarible-match": {
              const { args } = eventData.abi.parseLog(log);
              const leftHash = args["leftHash"].toLowerCase();
              const leftMaker = args["leftMaker"].toLowerCase();
              let taker = args["rightMaker"].toLowerCase();
              const newLeftFill = args["newLeftFill"].toString();
              const newRightFill = args["newRightFill"].toString();
              const leftAsset = args["leftAsset"];
              const rightAsset = args["rightAsset"];

              const ERC20 = "0x8ae85d84";
              const ETH = "0xaaaebeba";
              const ERC721 = "0x73ad2146";
              const ERC1155 = "0x973bb640";

              const assetTypes = [ERC721, ERC1155, ERC20, ETH];

              // Exclude orders with exotic asset types
              if (
                !assetTypes.includes(leftAsset.assetClass) ||
                !assetTypes.includes(rightAsset.assetClass)
              ) {
                break;
              }

              // Assume the left order is the maker's order
              const side = [ERC721, ERC1155].includes(leftAsset.assetClass) ? "sell" : "buy";

              const currencyAsset = side === "sell" ? rightAsset : leftAsset;
              const nftAsset = side === "sell" ? leftAsset : rightAsset;

              // Handle: attribution

              const orderKind = eventData.kind.startsWith("universe") ? "universe" : "rarible";
              const data = await syncEventsUtils.extractAttributionData(
                baseEventParams.txHash,
                orderKind
              );
              if (data.taker) {
                taker = data.taker;
              }

              // Handle: prices

              let currency: string;
              if (currencyAsset.assetClass === ETH) {
                currency = Sdk.Common.Addresses.Eth[config.chainId];
              } else if (currencyAsset.assetClass === ERC20) {
                const decodedCurrencyAsset = defaultAbiCoder.decode(
                  ["(address token)"],
                  currencyAsset.data
                );
                currency = decodedCurrencyAsset[0][0];
              } else {
                break;
              }

              const decodedNftAsset = defaultAbiCoder.decode(
                ["(address token, uint tokenId)"],
                nftAsset.data
              );

              const contract = decodedNftAsset[0][0].toLowerCase();
              const tokenId = decodedNftAsset[0][1].toString();

              let currencyPrice = side === "sell" ? newLeftFill : newRightFill;
              const amount = side === "sell" ? newRightFill : newLeftFill;
              currencyPrice = bn(currencyPrice).div(amount).toString();

              const prices = await getUSDAndNativePrices(
                currency,
                currencyPrice,
                baseEventParams.timestamp
              );
              if (!prices.nativePrice) {
                // We must always have the native price
                break;
              }

              fillEventsPartial.push({
                orderKind,
                orderId: leftHash,
                orderSide: side,
                maker: leftMaker,
                taker,
                price: prices.nativePrice,
                currency,
                currencyPrice,
                usdPrice: prices.usdPrice,
                contract,
                tokenId,
                amount,
                orderSourceId: data.orderSource?.id,
                aggregatorSourceId: data.aggregatorSource?.id,
                fillSourceId: data.fillSource?.id,
                baseEventParams,
              });

              break;
            }

            // Element

            case "element-erc721-sell-order-filled": {
              const { args } = eventData.abi.parseLog(log);
              const maker = args["maker"].toLowerCase();
              let taker = args["taker"].toLowerCase();
              const erc20Token = args["erc20Token"].toLowerCase();
              const erc20TokenAmount = args["erc20TokenAmount"].toString();
              const erc721Token = args["erc721Token"].toLowerCase();
              const erc721TokenId = args["erc721TokenId"].toString();
              const orderHash = args["orderHash"].toLowerCase();

              // Handle: attribution

              const orderKind = "element-erc721";
              const data = await syncEventsUtils.extractAttributionData(
                baseEventParams.txHash,
                orderKind
              );
              if (data.taker) {
                taker = data.taker;
              }

              // Handle: prices

              let currency = erc20Token;
              if (currency === Sdk.ZeroExV4.Addresses.Eth[config.chainId]) {
                // Map the weird 0x ETH address
                currency = Sdk.Common.Addresses.Eth[config.chainId];
              }
              const currencyPrice = erc20TokenAmount;

              const prices = await getUSDAndNativePrices(
                currency,
                currencyPrice,
                baseEventParams.timestamp
              );
              if (!prices.nativePrice) {
                // We must always have the native price
                break;
              }

              fillEventsPartial.push({
                orderKind,
                orderId: orderHash,
                orderSide: "sell",
                maker,
                taker,
                price: prices.nativePrice,
                currency,
                currencyPrice,
                usdPrice: prices.usdPrice,
                contract: erc721Token,
                tokenId: erc721TokenId,
                amount: "1",
                orderSourceId: data.orderSource?.id,
                aggregatorSourceId: data.aggregatorSource?.id,
                fillSourceId: data.fillSource?.id,
                baseEventParams,
              });

              break;
            }

            case "element-erc721-buy-order-filled": {
              const { args } = eventData.abi.parseLog(log);
              const maker = args["maker"].toLowerCase();
              let taker = args["taker"].toLowerCase();
              const erc20Token = args["erc20Token"].toLowerCase();
              const erc20TokenAmount = args["erc20TokenAmount"].toString();
              const erc721Token = args["erc721Token"].toLowerCase();
              const erc721TokenId = args["erc721TokenId"].toString();
              const orderHash = args["orderHash"].toLowerCase();

              // Handle: attribution

              const orderKind = "element-erc721";
              const data = await syncEventsUtils.extractAttributionData(
                baseEventParams.txHash,
                orderKind
              );
              if (data.taker) {
                taker = data.taker;
              }

              // Handle: prices

              let currency = erc20Token;
              if (currency === Sdk.ZeroExV4.Addresses.Eth[config.chainId]) {
                // Map the weird 0x ETH address
                currency = Sdk.Common.Addresses.Eth[config.chainId];
              }
              const currencyPrice = erc20TokenAmount;

              const prices = await getUSDAndNativePrices(
                currency,
                currencyPrice,
                baseEventParams.timestamp
              );
              if (!prices.nativePrice) {
                // We must always have the native price
                break;
              }

              fillEventsPartial.push({
                orderKind,
                orderId: orderHash,
                orderSide: "buy",
                maker,
                taker,
                price: prices.nativePrice,
                currency,
                currencyPrice,
                usdPrice: prices.usdPrice,
                contract: erc721Token,
                tokenId: erc721TokenId,
                amount: "1",
                orderSourceId: data.orderSource?.id,
                aggregatorSourceId: data.aggregatorSource?.id,
                fillSourceId: data.fillSource?.id,
                baseEventParams,
              });

              break;
            }

            case "element-erc1155-sell-order-filled": {
              const { args } = eventData.abi.parseLog(log);
              const maker = args["maker"].toLowerCase();
              let taker = args["taker"].toLowerCase();
              const erc20Token = args["erc20Token"].toLowerCase();
              const erc20FillAmount = args["erc20FillAmount"].toString();
              const erc1155Token = args["erc1155Token"].toLowerCase();
              const erc1155TokenId = args["erc1155TokenId"].toString();
              const erc1155FillAmount = args["erc1155FillAmount"].toString();
              const orderHash = args["orderHash"].toLowerCase();

              // Handle: attribution

              const orderKind = "element-erc1155";
              const data = await syncEventsUtils.extractAttributionData(
                baseEventParams.txHash,
                orderKind
              );
              if (data.taker) {
                taker = data.taker;
              }

              // Handle: prices

              let currency = erc20Token;
              if (currency === Sdk.ZeroExV4.Addresses.Eth[config.chainId]) {
                // Map the weird 0x ETH address
                currency = Sdk.Common.Addresses.Eth[config.chainId];
              }
              const currencyPrice = bn(erc20FillAmount).div(erc1155FillAmount).toString();

              const prices = await getUSDAndNativePrices(
                currency,
                currencyPrice,
                baseEventParams.timestamp
              );
              if (!prices.nativePrice) {
                // We must always have the native price
                break;
              }

              fillEventsPartial.push({
                orderKind,
                orderId: orderHash,
                orderSide: "sell",
                maker,
                taker,
                price: prices.nativePrice,
                currency,
                currencyPrice,
                usdPrice: prices.usdPrice,
                contract: erc1155Token,
                tokenId: erc1155TokenId,
                amount: erc1155FillAmount,
                orderSourceId: data.orderSource?.id,
                aggregatorSourceId: data.aggregatorSource?.id,
                fillSourceId: data.fillSource?.id,
                baseEventParams,
              });

              break;
            }

            case "element-erc1155-buy-order-filled": {
              const { args } = eventData.abi.parseLog(log);
              const maker = args["maker"].toLowerCase();
              let taker = args["taker"].toLowerCase();
              const erc20Token = args["erc20Token"].toLowerCase();
              const erc20FillAmount = args["erc20FillAmount"].toString();
              const erc1155Token = args["erc1155Token"].toLowerCase();
              const erc1155TokenId = args["erc1155TokenId"].toString();
              const erc1155FillAmount = args["erc1155FillAmount"].toString();
              const orderHash = args["orderHash"].toLowerCase();

              // Handle: attribution

              const orderKind = "element-erc1155";
              const data = await syncEventsUtils.extractAttributionData(
                baseEventParams.txHash,
                orderKind
              );
              if (data.taker) {
                taker = data.taker;
              }

              // Handle: prices

              let currency = erc20Token;
              if (currency === Sdk.ZeroExV4.Addresses.Eth[config.chainId]) {
                // Map the weird 0x ETH address
                currency = Sdk.Common.Addresses.Eth[config.chainId];
              }
              const currencyPrice = bn(erc20FillAmount).div(erc1155FillAmount).toString();

              const prices = await getUSDAndNativePrices(
                currency,
                currencyPrice,
                baseEventParams.timestamp
              );
              if (!prices.nativePrice) {
                // We must always have the native price
                break;
              }

              fillEventsPartial.push({
                orderKind,
                orderId: orderHash,
                orderSide: "buy",
                maker,
                taker,
                price: prices.nativePrice,
                currency,
                currencyPrice,
                usdPrice: prices.usdPrice,
                contract: erc1155Token,
                tokenId: erc1155TokenId,
                amount: erc1155FillAmount,
                orderSourceId: data.orderSource?.id,
                aggregatorSourceId: data.aggregatorSource?.id,
                fillSourceId: data.fillSource?.id,
                baseEventParams,
              });

              break;
            }

            // Quixotic

            case "quixotic-order-filled": {
              const parsedLog = eventData.abi.parseLog(log);
              const orderId = parsedLog.args["orderHash"].toLowerCase();
              const maker = parsedLog.args["offerer"].toLowerCase();
              let taker = parsedLog.args["recipient"].toLowerCase();
              const offer = parsedLog.args["offer"];
              const consideration = parsedLog.args["consideration"];

              // TODO: Switch to `Quixotic` class once integrated
              const saleInfo = new Sdk.Seaport.Exchange(config.chainId).deriveBasicSale(
                offer,
                consideration
              );
              if (saleInfo) {
                let side: "sell" | "buy";
                if (saleInfo.paymentToken === Sdk.Common.Addresses.Eth[config.chainId]) {
                  side = "sell";
                } else if (saleInfo.paymentToken === Sdk.Common.Addresses.Weth[config.chainId]) {
                  side = "buy";
                } else {
                  break;
                }

                // Handle: attribution

                const orderKind = "quixotic";
                const data = await syncEventsUtils.extractAttributionData(
                  baseEventParams.txHash,
                  orderKind
                );
                if (data.taker) {
                  taker = data.taker;
                }

                if (saleInfo.recipientOverride) {
                  taker = saleInfo.recipientOverride;
                }

                // Handle: prices

                const currency = saleInfo.paymentToken;
                const currencyPrice = bn(saleInfo.price).div(saleInfo.amount).toString();
                const prices = await getUSDAndNativePrices(
                  currency,
                  currencyPrice,
                  baseEventParams.timestamp
                );
                if (!prices.nativePrice) {
                  // We must always have the native price
                  break;
                }

                fillEventsPartial.push({
                  orderKind,
                  orderId,
                  orderSide: side,
                  maker,
                  taker,
                  price: prices.nativePrice,
                  currency,
                  currencyPrice,
                  usdPrice: prices.usdPrice,
                  contract: saleInfo.contract,
                  tokenId: saleInfo.tokenId,
                  amount: saleInfo.amount,
                  orderSourceId: data.orderSource?.id,
                  aggregatorSourceId: data.aggregatorSource?.id,
                  fillSourceId: data.fillSource?.id,
                  baseEventParams,
                });

                fillInfos.push({
                  context: `${orderId}-${baseEventParams.txHash}`,
                  orderId: orderId,
                  orderSide: side,
                  contract: saleInfo.contract,
                  tokenId: saleInfo.tokenId,
                  amount: saleInfo.amount,
                  price: prices.nativePrice,
                  timestamp: baseEventParams.timestamp,
                });
              }

              orderInfos.push({
                context: `filled-${orderId}-${baseEventParams.txHash}`,
                id: orderId,
                trigger: {
                  kind: "sale",
                  txHash: baseEventParams.txHash,
                  txTimestamp: baseEventParams.timestamp,
                },
              });

              break;
            }

            // Zora

            case "zora-ask-filled": {
              const { args } = eventData.abi.parseLog(log);
              const tokenContract = args["tokenContract"].toLowerCase();
              const tokenId = args["tokenId"].toString();
              let taker = args["buyer"].toLowerCase();
              const ask = args["ask"];
              const seller = ask["seller"].toLowerCase();
              const askCurrency = ask["askCurrency"].toLowerCase();
              const askPrice = ask["askPrice"].toString();

              // Handle: attribution

              const orderKind = "zora-v3";
              const data = await syncEventsUtils.extractAttributionData(
                baseEventParams.txHash,
                orderKind
              );
              if (data.taker) {
                taker = data.taker;
              }

              // Handle: prices

              const prices = await getUSDAndNativePrices(
                askCurrency,
                askPrice,
                baseEventParams.timestamp
              );
              if (!prices.nativePrice) {
                // We must always have the native price
                break;
              }

              fillEvents.push({
                orderKind,
                currency: askCurrency,
                orderSide: "sell",
                maker: seller,
                taker,
                price: prices.nativePrice,
                currencyPrice: askPrice,
                usdPrice: prices.usdPrice,
                contract: tokenContract,
                tokenId,
                amount: "1",
                orderSourceId: data.orderSource?.id,
                aggregatorSourceId: data.aggregatorSource?.id,
                fillSourceId: data.fillSource?.id,
                baseEventParams,
              });

              break;
            }

            case "zora-auction-ended": {
              const { args } = eventData.abi.parseLog(log);
              const tokenId = args["tokenId"].toString();
              const tokenContract = args["tokenContract"].toLowerCase();
              const tokenOwner = args["tokenOwner"].toLowerCase();
              let taker = args["winner"].toLowerCase();
              const amount = args["amount"].toString();
              const auctionCurrency = args["auctionCurrency"].toLowerCase();

              // Handle: attribution

              const orderKind = "zora-v3";
              const data = await syncEventsUtils.extractAttributionData(
                baseEventParams.txHash,
                orderKind
              );
              if (data.taker) {
                taker = data.taker;
              }

              // Handle: prices

              const prices = await getUSDAndNativePrices(
                auctionCurrency,
                amount,
                baseEventParams.timestamp
              );
              if (!prices.nativePrice) {
                // We must always have the native price
                break;
              }

              fillEvents.push({
                orderKind,
                currency: auctionCurrency,
                orderSide: "sell",
                taker,
                maker: tokenOwner,
                price: prices.nativePrice,
                currencyPrice: amount,
                usdPrice: prices.usdPrice,
                contract: tokenContract,
                tokenId,
                amount: "1",
                orderSourceId: data.orderSource?.id,
                aggregatorSourceId: data.aggregatorSource?.id,
                fillSourceId: data.fillSource?.id,
                baseEventParams,
              });

              break;
            }

            // Nouns

            case "nouns-auction-settled": {
              const { args } = eventData.abi.parseLog(log);
              const nounId = args["nounId"].toString();
              const winner = args["winner"].toLowerCase();
              const amount = args["amount"].toString();

              // Handle: attribution

              const orderKind = "nouns";
              const data = await syncEventsUtils.extractAttributionData(
                baseEventParams.txHash,
                orderKind
              );

              // Handle: prices

              const currency = Sdk.Common.Addresses.Eth[config.chainId];
              const prices = await getUSDAndNativePrices(
                currency,
                amount,
                baseEventParams.timestamp
              );
              if (!prices.nativePrice) {
                // We must always have the native price
                break;
              }

              fillEvents.push({
                orderKind,
                orderSide: "sell",
                maker: Sdk.Nouns.Addresses.AuctionHouse[config.chainId]?.toLowerCase(),
                taker: winner,
                amount: "1",
                currency,
                price: prices.nativePrice,
                currencyPrice: amount,
                usdPrice: prices.usdPrice,
                contract: Sdk.Nouns.Addresses.TokenContract[config.chainId]?.toLowerCase(),
                tokenId: nounId,
                // Mints have matching order and fill sources but no aggregator source
                orderSourceId: data.orderSource?.id,
                fillSourceId: data.orderSource?.id,
                isPrimary: true,
                baseEventParams,
              });

              break;
            }

            // Cryptopunks

            case "cryptopunks-punk-bought": {
              const { args } = eventData.abi.parseLog(log);
              const punkIndex = args["punkIndex"].toString();
              let value = args["value"].toString();
              const fromAddress = args["fromAddress"].toLowerCase();
              let toAddress = args["toAddress"].toLowerCase();

              // Due to an upstream issue with the Punks contract, the `PunkBought`
              // event is emitted with zeroed `toAddress` and `value` fields when a
              // bid acceptance transaction is triggered. See the following issue:
              // https://github.com/larvalabs/cryptopunks/issues/19

              // To work around this, we get the correct `toAddress` from the most
              // recent `Transfer` event which includes the correct taker
              if (
                cryptopunksTransferEvents.length &&
                cryptopunksTransferEvents[cryptopunksTransferEvents.length - 1].txHash ===
                  baseEventParams.txHash
              ) {
                toAddress = cryptopunksTransferEvents[cryptopunksTransferEvents.length - 1].to;
              }

              // To get the correct price that the bid was settled at we have to
              // parse the transaction's calldata and extract the `minPrice` arg
              // where applicable (if the transaction was a bid acceptance one)
              const tx = await syncEventsUtils.fetchTransaction(baseEventParams.txHash);
              const iface = new Interface([
                "function acceptBidForPunk(uint punkIndex, uint minPrice)",
              ]);
              try {
                const result = iface.decodeFunctionData("acceptBidForPunk", tx.data);
                value = result.minPrice.toString();
              } catch {
                // Skip any errors
              }

              const orderSide = toAddress === AddressZero ? "buy" : "sell";
              const maker = orderSide === "sell" ? fromAddress : toAddress;
              let taker = orderSide === "sell" ? toAddress : fromAddress;

              // Handle: attribution

              const orderKind = "cryptopunks";
              const data = await syncEventsUtils.extractAttributionData(
                baseEventParams.txHash,
                orderKind
              );
              if (data.taker) {
                taker = data.taker;
              }

              // Handle: prices

              const prices = await getUSDAndNativePrices(
                Sdk.Common.Addresses.Eth[config.chainId],
                value,
                baseEventParams.timestamp
              );
              if (!prices.nativePrice) {
                // We must always have the native price
                break;
              }

              fillEventsPartial.push({
                orderKind,
                orderSide,
                maker,
                taker,
                price: prices.nativePrice,
                currencyPrice: value,
                usdPrice: prices.usdPrice,
                currency: Sdk.Common.Addresses.Eth[config.chainId],
                contract: baseEventParams.address?.toLowerCase(),
                tokenId: punkIndex,
                amount: "1",
                orderSourceId: data.orderSource?.id,
                aggregatorSourceId: data.aggregatorSource?.id,
                fillSourceId: data.fillSource?.id,
                baseEventParams,
              });

              break;
            }

            case "cryptopunks-transfer": {
              const { args } = eventData.abi.parseLog(log);
              const to = args["to"].toLowerCase();

              cryptopunksTransferEvents.push({
                to,
                txHash: baseEventParams.txHash,
              });

              break;
            }

<<<<<<< HEAD
            // Sudoswap

            // Sudoswap is extremely poorly designed from the perspective of events
            // that get emitted on trades. As such, we use transaction tracing when
            // we detect sales in order to get more detailed information.

            case "sudoswap-buy": {
              const swapTokenForAnyNFTs = "0x28b8aee1";
              const swapTokenForSpecificNFTs = "0x6d8b99f7";

              const txHash = baseEventParams.txHash;
              const address = baseEventParams.address;

              const txTrace = await syncEventsUtils.fetchTransactionTrace(txHash);
              if (!txTrace) {
                // Skip any failed attempts to get the trace
                continue;
              }

              // Search for the corresponding internal call to the Sudoswap pool
              const tradeRank = sudoswapTrades.buy.get(`${txHash}-${address}`) ?? 0;
              const poolCallTrace = searchForCall(
                txTrace.calls,
                {
                  to: address,
                  type: "CALL",
                  sigHashes: [swapTokenForAnyNFTs, swapTokenForSpecificNFTs],
                },
                tradeRank
              );

              if (poolCallTrace) {
                const sighash = poolCallTrace.input.slice(0, 10);

                const pool = await getPoolDetails(baseEventParams.address);
                if (pool && sighash === swapTokenForAnyNFTs) {
                  const iface = new Interface([
                    `
                      function swapTokenForAnyNFTs(
                        uint256 numNFTs,
                        uint256 maxExpectedTokenInput,
                        address nftRecipient,
                        bool isRouter,
                        address routerCaller
                      ) external returns (uint256 inputAmount)
                    `,
                  ]);
                  const decodedInput = iface.decodeFunctionData(
                    "swapTokenForAnyNFTs",
                    poolCallTrace.input
                  );
                  const decodedOutput = iface.decodeFunctionResult(
                    "swapTokenForAnyNFTs",
                    poolCallTrace.output
                  );

                  let taker = decodedInput.nftRecipient;
                  const price = decodedOutput.inputAmount.div(decodedInput.numNFTs).toString();

                  // Handle: attribution

                  const orderKind = "sudoswap";
                  const data = await syncEventsUtils.extractAttributionData(
                    baseEventParams.txHash,
                    orderKind
                  );
                  if (data.taker) {
                    taker = data.taker;
                  }

                  // Handle: prices

                  const prices = await getUSDAndNativePrices(
                    Sdk.Common.Addresses.Eth[config.chainId],
                    price,
                    baseEventParams.timestamp
                  );
                  if (!prices.nativePrice) {
                    // We must always have the native price
                    break;
                  }

                  // Detect the traded tokens from the trace's state changes
                  const state = parseCallTrace(poolCallTrace);

                  let i = 0;
                  for (const token of Object.keys(state[address].tokenBalanceState)) {
                    if (token.startsWith("erc721")) {
                      const tokenId = token.split(":")[2];
                      fillEvents.push({
                        orderKind,
                        orderSide: "sell",
                        maker: baseEventParams.address,
                        taker,
                        price: prices.nativePrice,
                        currencyPrice: price,
                        usdPrice: prices.usdPrice,
                        currency: pool.token,
                        contract: pool.nft,
                        tokenId,
                        amount: "1",
                        orderSourceId: data.orderSource?.id,
                        aggregatorSourceId: data.aggregatorSource?.id,
                        fillSourceId: data.fillSource?.id,
                        baseEventParams: {
                          ...baseEventParams,
                          batchIndex: i + 1,
                        },
                      });

                      // Make sure to increment the batch counter
                      i++;
                    }
                  }
                } else if (pool && sighash === swapTokenForSpecificNFTs) {
                  const iface = new Interface([
                    `
                      function swapTokenForSpecificNFTs(
                        uint256[] calldata nftIds,
                        uint256 maxExpectedTokenInput,
                        address nftRecipient,
                        bool isRouter,
                        address routerCaller
                      ) external returns (uint256 inputAmount)
                    `,
                  ]);
                  const decodedInput = iface.decodeFunctionData(
                    "swapTokenForSpecificNFTs",
                    poolCallTrace.input
                  );
                  const decodedOutput = iface.decodeFunctionResult(
                    "swapTokenForSpecificNFTs",
                    poolCallTrace.output
                  );

                  let taker = decodedInput.nftRecipient;
                  const price = decodedOutput.inputAmount
                    .div(decodedInput.nftIds.length)
                    .toString();

                  // Handle: attribution

                  const orderKind = "sudoswap";
                  const data = await syncEventsUtils.extractAttributionData(
                    baseEventParams.txHash,
                    orderKind
                  );
                  if (data.taker) {
                    taker = data.taker;
                  }

                  // Handle: prices

                  const prices = await getUSDAndNativePrices(
                    Sdk.Common.Addresses.Eth[config.chainId],
                    price,
                    baseEventParams.timestamp
                  );
                  if (!prices.nativePrice) {
                    // We must always have the native price
                    break;
                  }

                  for (let i = 0; i < decodedInput.nftIds.length; i++) {
                    fillEvents.push({
                      orderKind,
                      orderSide: "sell",
                      maker: baseEventParams.address,
                      taker,
                      price: prices.nativePrice,
                      currencyPrice: price,
                      usdPrice: prices.usdPrice,
                      currency: pool.token,
                      contract: pool.nft,
                      tokenId: decodedInput.nftIds[i].toString(),
                      amount: "1",
                      orderSourceId: data.orderSource?.id,
                      aggregatorSourceId: data.aggregatorSource?.id,
                      fillSourceId: data.fillSource?.id,
                      baseEventParams: {
                        ...baseEventParams,
                        batchIndex: i + 1,
                      },
                    });
                  }
                }
              }

              // Keep track of the "buy" trade
              sudoswapTrades.buy.set(`${txHash}-${address}`, tradeRank + 1);

              break;
            }

            case "sudoswap-sell": {
              const swapNFTsForToken = "0xb1d3f1c1";

              const txHash = baseEventParams.txHash;
              const address = baseEventParams.address;

              const txTrace = await syncEventsUtils.fetchTransactionTrace(txHash);
              if (!txTrace) {
                // Skip any failed attempts to get the trace
                continue;
              }

              // Search for the corresponding internal call to the Sudoswap pool
              const tradeRank = sudoswapTrades.sell.get(`${txHash}-${address}`) ?? 0;
              const poolCallTrace = searchForCall(
                txTrace.calls,
                { to: address, type: "CALL", sigHashes: [swapNFTsForToken] },
                tradeRank
              );

              if (poolCallTrace) {
                const sighash = poolCallTrace.input.slice(0, 10);

                const pool = await getPoolDetails(baseEventParams.address);
                if (pool && sighash === swapNFTsForToken) {
                  const iface = new Interface([
                    `
                      function swapNFTsForToken(
                        uint256[] calldata nftIds,
                        uint256 minExpectedTokenOutput,
                        address payable tokenRecipient,
                        bool isRouter,
                        address routerCaller
                      ) external returns (uint256 outputAmount)
                    `,
                  ]);
                  const decodedInput = iface.decodeFunctionData(
                    "swapNFTsForToken",
                    poolCallTrace.input
                  );
                  const decodedOutput = iface.decodeFunctionResult(
                    "swapNFTsForToken",
                    poolCallTrace.output
                  );

                  let taker = decodedInput.tokenRecipient;
                  const price = decodedOutput.outputAmount
                    .div(decodedInput.nftIds.length)
                    .toString();

                  // Handle: attribution

                  const orderKind = "sudoswap";
                  const data = await syncEventsUtils.extractAttributionData(
                    baseEventParams.txHash,
                    orderKind
                  );
                  if (data.taker) {
                    taker = data.taker;
                  }

                  // Handle: prices

                  const prices = await getUSDAndNativePrices(
                    Sdk.Common.Addresses.Eth[config.chainId],
                    price,
                    baseEventParams.timestamp
                  );
                  if (!prices.nativePrice) {
                    // We must always have the native price
                    break;
                  }

                  for (let i = 0; i < decodedInput.nftIds.length; i++) {
                    fillEvents.push({
                      orderKind,
                      orderSide: "buy",
                      maker: baseEventParams.address,
                      taker,
                      price: prices.nativePrice,
                      currencyPrice: price,
                      usdPrice: prices.usdPrice,
                      currency: pool.token,
                      contract: pool.nft,
                      tokenId: decodedInput.nftIds[i].toString(),
                      amount: "1",
                      orderSourceId: data.orderSource?.id,
                      aggregatorSourceId: data.aggregatorSource?.id,
                      fillSourceId: data.fillSource?.id,
                      baseEventParams: {
                        ...baseEventParams,
                        batchIndex: i + 1,
                      },
                    });
                  }
                }
              }

              // Keep track of the "sell" trade
              sudoswapTrades.sell.set(`${txHash}-${address}`, tradeRank + 1);
=======
            case "universe-cancel": {
              const { args } = eventData.abi.parseLog(log);
              const orderId = args["hash"].toLowerCase();

              cancelEvents.push({
                orderKind: "universe",
                orderId,
                baseEventParams,
              });

              orderInfos.push({
                context: `cancelled-${orderId}`,
                id: orderId,
                trigger: {
                  kind: "cancel",
                  txHash: baseEventParams.txHash,
                  txTimestamp: baseEventParams.timestamp,
                  logIndex: baseEventParams.logIndex,
                  batchIndex: baseEventParams.batchIndex,
                  blockHash: baseEventParams.blockHash,
                },
              });
>>>>>>> af07c17d

              break;
            }
          }
        } catch (error) {
          logger.info(COMPONENT_NAME, `Failed to handle events: ${error}`);
          throw error;
        }
      }

      // -- Handle: accurate data ---

      if (!backfill) {
        // Assign accurate sources to the fill events
        await Promise.all([
          assignSourceToFillEvents(fillEvents),
          assignSourceToFillEvents(fillEventsPartial),
          assignSourceToFillEvents(fillEventsFoundation),
        ]);

        // Assign wash trading scores to the fill events
        await Promise.all([
          assignWashTradingScoreToFillEvents(fillEvents),
          assignWashTradingScoreToFillEvents(fillEventsPartial),
          assignWashTradingScoreToFillEvents(fillEventsFoundation),
        ]);
      }

      // --- Handle: mints as sales ---

      for (const [txHash, mints] of tokensMinted.entries()) {
        if (mints.length > 0) {
          const tx = await syncEventsUtils.fetchTransaction(txHash);

          // Skip free mints
          if (tx.value === "0") {
            continue;
          }

          const totalAmount = mints
            .map(({ amount }) => amount)
            .reduce((a, b) => bn(a).add(b).toString());
          const price = bn(tx.value).div(totalAmount).toString();
          const currency = Sdk.Common.Addresses.Eth[config.chainId];

          for (const mint of mints) {
            // Handle: attribution

            const orderKind = "mint";
            const orderSource = await getOrderSourceByOrderKind(
              orderKind,
              mint.baseEventParams.address
            );

            // Handle: prices

            const prices = await getUSDAndNativePrices(
              currency,
              price,
              mint.baseEventParams.timestamp
            );
            if (!prices.nativePrice) {
              // We must always have the native price
              continue;
            }

            fillEvents.push({
              orderKind,
              orderSide: "sell",
              taker: tx.from,
              maker: mint.from,
              amount: mint.amount,
              currency,
              price: prices.nativePrice,
              currencyPrice: price,
              usdPrice: prices.usdPrice,
              contract: mint.contract,
              tokenId: mint.tokenId,
              // Mints have matching order and fill sources but no aggregator source
              orderSourceId: orderSource?.id,
              fillSourceId: orderSource?.id,
              isPrimary: true,
              baseEventParams: mint.baseEventParams,
            });
          }
        }
      }

      // --- Handle: trigger further jobs ---

      // WARNING! Ordering matters (fills should come in front of cancels).
      await Promise.all([
        es.fills.addEvents(fillEvents),
        es.fills.addEventsPartial(fillEventsPartial),
        es.fills.addEventsFoundation(fillEventsFoundation),
      ]);

      if (!options?.skipNonFillWrites) {
        await Promise.all([
          es.nonceCancels.addEvents(nonceCancelEvents, backfill),
          es.bulkCancels.addEvents(bulkCancelEvents, backfill),
          es.cancels.addEvents(cancelEvents),
          es.cancels.addEventsFoundation(cancelEventsFoundation),
          es.ftTransfers.addEvents(ftTransferEvents, backfill),
          es.nftApprovals.addEvents(nftApprovalEvents),
          es.nftTransfers.addEvents(nftTransferEvents, backfill),
        ]);
      }

      if (!backfill) {
        // WARNING! It's very important to guarantee that the previous
        // events are persisted to the database before any of the jobs
        // below are executed. Otherwise, the jobs can potentially use
        // stale data which will cause inconsistencies (eg. orders can
        // have wrong statuses).
        await Promise.all([
          fillUpdates.addToQueue(fillInfos),
          orderUpdatesById.addToQueue(orderInfos),
          orderUpdatesByMaker.addToQueue(makerInfos),
          orderbookOrders.addToQueue(
            foundationOrders.map((info) => ({ kind: "foundation", info }))
          ),
        ]);
      }

      // --- Handle: orphan blocks ---

      if (!backfill && NS.enableReorgCheck) {
        for (const blockData of blocksSet.values()) {
          const block = Number(blockData.split("-")[0]);
          const blockHash = blockData.split("-")[1];

          // Act right away if the current block is a duplicate
          if ((await blocksModel.getBlocks(block)).length > 1) {
            blockCheck.addToQueue(block, blockHash, 10);
            blockCheck.addToQueue(block, blockHash, 30);
          }
        }

        // Put all fetched blocks on a queue for handling block reorgs
        await Promise.all(
          [...blocksSet.values()].map(async (blockData) => {
            const block = Number(blockData.split("-")[0]);
            const blockHash = blockData.split("-")[1];

            return Promise.all(
              NS.reorgCheckFrequency.map((frequency) =>
                blockCheck.addToQueue(block, blockHash, frequency * 60)
              )
            );
          })
        );
      }

      // --- Handle: activities ---

      // Add all the fill events to the activity queue
      const fillActivitiesInfo: processActivityEvent.EventInfo[] = _.map(
        _.concat(fillEvents, fillEventsPartial, fillEventsFoundation),
        (event) => {
          let fromAddress = event.maker;
          let toAddress = event.taker;

          if (event.orderSide === "buy") {
            fromAddress = event.taker;
            toAddress = event.maker;
          }

          return {
            kind: processActivityEvent.EventKind.fillEvent,
            data: {
              contract: event.contract,
              tokenId: event.tokenId,
              fromAddress,
              toAddress,
              price: Number(event.price),
              amount: Number(event.amount),
              transactionHash: event.baseEventParams.txHash,
              logIndex: event.baseEventParams.logIndex,
              batchIndex: event.baseEventParams.batchIndex,
              blockHash: event.baseEventParams.blockHash,
              timestamp: event.baseEventParams.timestamp,
              orderId: event.orderId || "",
              orderSourceIdInt: Number(event.orderSourceId),
            },
          };
        }
      );

      if (!_.isEmpty(fillActivitiesInfo)) {
        await processActivityEvent.addToQueue(fillActivitiesInfo);
      }

      // Add all the transfer/mint events to the activity queue
      const transferActivitiesInfo: processActivityEvent.EventInfo[] = _.map(
        nftTransferEvents,
        (event) => ({
          context: [
            processActivityEvent.EventKind.nftTransferEvent,
            event.baseEventParams.txHash,
            event.baseEventParams.logIndex,
            event.baseEventParams.batchIndex,
          ].join(":"),
          kind: processActivityEvent.EventKind.nftTransferEvent,
          data: {
            contract: event.baseEventParams.address,
            tokenId: event.tokenId,
            fromAddress: event.from,
            toAddress: event.to,
            amount: Number(event.amount),
            transactionHash: event.baseEventParams.txHash,
            logIndex: event.baseEventParams.logIndex,
            batchIndex: event.baseEventParams.batchIndex,
            blockHash: event.baseEventParams.blockHash,
            timestamp: event.baseEventParams.timestamp,
          },
        })
      );

      if (!_.isEmpty(transferActivitiesInfo)) {
        await processActivityEvent.addToQueue(transferActivitiesInfo);
      }

      // --- Handle: mints ---

      // We want to get metadata when backfilling as well
      await tokenUpdatesMint.addToQueue(mintInfos);
    });
};

export const unsyncEvents = async (block: number, blockHash: string) => {
  await Promise.all([
    es.fills.removeEvents(block, blockHash),
    es.bulkCancels.removeEvents(block, blockHash),
    es.nonceCancels.removeEvents(block, blockHash),
    es.cancels.removeEvents(block, blockHash),
    es.ftTransfers.removeEvents(block, blockHash),
    es.nftApprovals.removeEvents(block, blockHash),
    es.nftTransfers.removeEvents(block, blockHash),
    removeUnsyncedEventsActivities.addToQueue(blockHash),
  ]);
};

// In the code above each fill event is assigned a default order source
// based on the order kind. However, that's not accurate at all, so the
// method below will join any fill events that have a known order id to
// the orders table and get the accurate order source from there.
const assignSourceToFillEvents = async (fillEvents: es.fills.Event[]) => {
  try {
    // Fetch the order ids associated to the passed in fill events
    const orderIds = fillEvents.map((e) => e.orderId).filter(Boolean);
    if (orderIds.length) {
      const orders = [];

      // Get the associated order source for each of the above orders
      const orderIdChunks = _.chunk(orderIds, 100);
      for (const chunk of orderIdChunks) {
        const ordersChunk = await redb.manyOrNone(
          `
            SELECT
              orders.id,
              orders.source_id_int
            FROM orders
            WHERE orders.id IN ($/orderIds:list/)
              AND orders.source_id_int IS NOT NULL
          `,
          { orderIds: chunk }
        );
        orders.push(...ordersChunk);
      }

      if (orders.length) {
        // Create a mapping from order id to its source id
        const orderSourceIdByOrderId = new Map<string, number>();
        for (const order of orders) {
          orderSourceIdByOrderId.set(order.id, order.source_id_int);
        }

        fillEvents.forEach((event) => {
          if (!event.orderId) {
            return;
          }

          // If the current fill event's order has an associated source,
          // then use that as the order source for the fill event
          const orderSourceId = orderSourceIdByOrderId.get(event.orderId!);
          if (orderSourceId) {
            event.orderSourceId = orderSourceId;

            // If the fill event has no aggregator or fill source, then default the fill source to the order source
            if (!event.aggregatorSourceId && !event.fillSourceId) {
              event.fillSourceId = orderSourceId;
            }

            logger.info(
              COMPONENT_NAME,
              `Source '${orderSourceId}' assigned to fill event: ${JSON.stringify(event)}`
            );
          }
        });
      }
    }
  } catch (error) {
    logger.error(COMPONENT_NAME, `Failed to assign sources to fill events: ${error}`);
  }
};

// Each fill event is assigned a wash trading score which is used
// for filtering any wash trading sales from the calculation made
// by the collection volumes processes.
const assignWashTradingScoreToFillEvents = async (fillEvents: es.fills.Event[]) => {
  try {
    const inverseFillEvents: { contract: Buffer; maker: Buffer; taker: Buffer }[] = [];

    const washTradingExcludedContracts = NS.washTradingExcludedContracts;
    const washTradingWhitelistedAddresses = NS.washTradingWhitelistedAddresses;
    const washTradingBlacklistedAddresses = NS.washTradingBlacklistedAddresses;

    // Filter events that don't need to be checked for inverse sales
    const fillEventsPendingInverseCheck = fillEvents.filter(
      (e) =>
        !washTradingExcludedContracts.includes(e.contract) &&
        !washTradingWhitelistedAddresses.includes(e.maker) &&
        !washTradingWhitelistedAddresses.includes(e.taker) &&
        !washTradingBlacklistedAddresses.includes(e.maker) &&
        !washTradingBlacklistedAddresses.includes(e.taker)
    );

    const fillEventsPendingInverseCheckChunks = _.chunk(fillEventsPendingInverseCheck, 100);
    for (const fillEventsChunk of fillEventsPendingInverseCheckChunks) {
      // TODO: We should never use `raw` queries

      const inverseFillEventsFilter = fillEventsChunk.map(
        (fillEvent) =>
          `('${_.replace(fillEvent.taker, "0x", "\\x")}', '${_.replace(
            fillEvent.maker,
            "0x",
            "\\x"
          )}', '${_.replace(fillEvent.contract, "0x", "\\x")}')`
      );

      const inverseFillEventsChunkQuery = pgp.as.format(
        `
          SELECT DISTINCT contract, maker, taker from fill_events_2
          WHERE (maker, taker, contract) IN ($/inverseFillEventsFilter:raw/)
        `,
        {
          inverseFillEventsFilter: inverseFillEventsFilter.join(","),
        }
      );

      const inverseFillEventsChunk = await redb.manyOrNone(inverseFillEventsChunkQuery);
      inverseFillEvents.push(...inverseFillEventsChunk);
    }

    fillEvents.forEach((event, index) => {
      // Mark event as wash trading for any blacklisted addresses
      let washTradingDetected =
        washTradingBlacklistedAddresses.includes(event.maker) ||
        washTradingBlacklistedAddresses.includes(event.taker);

      if (!washTradingDetected) {
        // Mark event as wash trading if we find a corresponding transfer from taker
        washTradingDetected = inverseFillEvents.some((inverseFillEvent) => {
          return (
            event.maker == fromBuffer(inverseFillEvent.taker) &&
            event.taker == fromBuffer(inverseFillEvent.maker) &&
            event.contract == fromBuffer(inverseFillEvent.contract)
          );
        });
      }

      if (washTradingDetected) {
        logger.info(COMPONENT_NAME, `Wash trading detected on event: ${JSON.stringify(event)}`);
      }

      fillEvents[index].washTradingScore = Number(washTradingDetected);
    });
  } catch (error) {
    logger.error(COMPONENT_NAME, `Failed to assign wash trading score to fill events: ${error}`);
  }
};<|MERGE_RESOLUTION|>--- conflicted
+++ resolved
@@ -1721,12 +1721,9 @@
               break;
             }
 
-<<<<<<< HEAD
-            // Rarible
-
-=======
+            // Rarible / Universe
+
             case "universe-match":
->>>>>>> af07c17d
             case "rarible-match": {
               const { args } = eventData.abi.parseLog(log);
               const leftHash = args["leftHash"].toLowerCase();
@@ -2436,7 +2433,6 @@
               break;
             }
 
-<<<<<<< HEAD
             // Sudoswap
 
             // Sudoswap is extremely poorly designed from the perspective of events
@@ -2731,31 +2727,7 @@
 
               // Keep track of the "sell" trade
               sudoswapTrades.sell.set(`${txHash}-${address}`, tradeRank + 1);
-=======
-            case "universe-cancel": {
-              const { args } = eventData.abi.parseLog(log);
-              const orderId = args["hash"].toLowerCase();
-
-              cancelEvents.push({
-                orderKind: "universe",
-                orderId,
-                baseEventParams,
-              });
-
-              orderInfos.push({
-                context: `cancelled-${orderId}`,
-                id: orderId,
-                trigger: {
-                  kind: "cancel",
-                  txHash: baseEventParams.txHash,
-                  txTimestamp: baseEventParams.timestamp,
-                  logIndex: baseEventParams.logIndex,
-                  batchIndex: baseEventParams.batchIndex,
-                  blockHash: baseEventParams.blockHash,
-                },
-              });
->>>>>>> af07c17d
-
+              
               break;
             }
           }
